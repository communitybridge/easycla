import { Component, ViewChild } from '@angular/core';
import { Nav, Platform, App } from 'ionic-angular';
import { StatusBar } from '@ionic-native/status-bar';
import { SplashScreen } from '@ionic-native/splash-screen';

import { CincoService } from '../services/cinco.service';
import { KeycloakService } from '../services/keycloak/keycloak.service';
import { RolesService } from '../services/roles.service';
import { ClaService } from 'cla-service';
import { CLA_API_URL } from '../services/constants';
import { HttpClient } from '../services/http-client';

@Component({
  templateUrl: 'app.html',
})
export class MyApp {
  @ViewChild(Nav) nav: Nav;

  rootPage: any = 'AllProjectsPage';

  userRoles: any;
  pages: Array<{
    icon?: string,
    access: boolean,
    title: string,
    component: any
  }>;

  users: any[];

  constructor(
    public platform: Platform,
    public app: App,
    public statusBar: StatusBar,
    public splashScreen: SplashScreen,
    private cincoService: CincoService,
    private keycloak: KeycloakService,
    private rolesService: RolesService,
    public claService: ClaService,
    public httpClient: HttpClient,
  ) {
    this.getDefaults();
    this.initializeApp();
    this.claService.setApiUrl(CLA_API_URL);
    this.claService.setHttp(httpClient);
  }

  getDefaults() {
    this.pages = [];
    this.userRoles = this.rolesService.userRoles;
    this.regeneratePagesMenu();
  }

  ngOnInit() {
    this.rolesService.getUserRolesPromise().then((userRoles) => {
      this.userRoles = userRoles;
      this.regeneratePagesMenu();
    });

  }

  initializeApp() {
    this.platform.ready().then(() => {
      // Okay, so the platform is ready and our plugins are available.
      // Here you can do any higher level native things you might need.
      // this.statusBar.styleDefault();
      // this.splashScreen.hide();
    });
  }

  openHomePage() {
    this.nav.setRoot(this.rootPage);
  }

  openPage(page) {
    // Set the nav root so back button doesn't show
    this.nav.setRoot(page.component);
  }

  regeneratePagesMenu() {
    this.pages = [
      {
        title: 'All Projects',
        access: this.userRoles.isPmcUser,
        component: 'AllProjectsPage'
      },
      {
        title: 'Member Companies',
        access: this.userRoles.isPmcUser,
        component: 'AllMembersPage'
      },
      {
        title: 'All Invoices Status',
        access: this.userRoles.isPmcUser,
        component: 'AllInvoicesPage'
      },
      {
        title: 'All Projects Logos',
        access: this.userRoles.isPmcUser,
        component: 'AllProjectsLogosPage'
      },
      {
<<<<<<< HEAD
        icon: 'settings',
        title: 'Account Settings',
        access: this.userRoles.isPmcUser,
        component: 'AccountSettingsPage'
      },
      {
        title: 'Linux Console Users',
        access: this.userRoles.isAdmin,
        component: 'ConsoleUsersPage'
      },
      {
        title: 'Activity Log',
        access: this.userRoles.isAdmin,
        component: 'ActivityLogPage'
      },
      {
=======
>>>>>>> c12086c3
        title: 'Sign Out',
        access: this.userRoles.isAuthenticated,
        component: 'LoginPage'
      },
      {
        title: 'Sign In',
        access: !this.userRoles.isAuthenticated,
        component: 'LoginPage'
      },
    ];
  }
}<|MERGE_RESOLUTION|>--- conflicted
+++ resolved
@@ -100,25 +100,11 @@
         component: 'AllProjectsLogosPage'
       },
       {
-<<<<<<< HEAD
-        icon: 'settings',
-        title: 'Account Settings',
-        access: this.userRoles.isPmcUser,
-        component: 'AccountSettingsPage'
-      },
-      {
-        title: 'Linux Console Users',
-        access: this.userRoles.isAdmin,
-        component: 'ConsoleUsersPage'
-      },
-      {
         title: 'Activity Log',
         access: this.userRoles.isAdmin,
         component: 'ActivityLogPage'
       },
       {
-=======
->>>>>>> c12086c3
         title: 'Sign Out',
         access: this.userRoles.isAuthenticated,
         component: 'LoginPage'
