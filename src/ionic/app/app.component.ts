--- conflicted
+++ resolved
@@ -111,11 +111,11 @@
         component: 'ConsoleUsersPage'
       },
       {
-<<<<<<< HEAD
         title: 'Activity Log',
         access: this.userRoles.isAdmin,
         component: 'ActivityLogPage'
-=======
+      },
+      {
         title: 'Sign Out',
         access: this.userRoles.isAuthenticated,
         component: 'LoginPage'
@@ -124,7 +124,6 @@
         title: 'Sign In',
         access: !this.userRoles.isAuthenticated,
         component: 'LoginPage'
->>>>>>> 551184c6
       },
     ];
   }
