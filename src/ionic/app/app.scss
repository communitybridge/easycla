// http://ionicframework.com/docs/v2/theming/


// App Global Sass
// --------------------------------------------------
// Put style rules here that you want to apply globally. These
// styles are for the entire app and not just one component.
// Additionally, this file can be also used as an entry point
// to import other Sass files to be included in the output CSS.
//
// Shared Sass variables, which can be used to adjust Ionic's
// default Sass variables, belong in "theme/variables.scss".
//
// To declare rules for a specific mode, create a child rule
// for the .md, .ios, or .wp mode classes. The mode class is
// automatically applied to the <body> element in the app.

<<<<<<< HEAD
@import '../../node_modules/lf-theme/scss/styles.scss';
=======
ion-icon{
  color: color($colors, gray);
}

ion-icon[name=menu] {
  color: color($colors, white);
}

.toolbar {
  background-color: color($colors, primary);
  color: color($colors, light);
  .bar-button {
    color: inherit;
    &:hover:not(.disable-hover) {
      color: inherit;
    }
  }
  .toolbar-background {
    background-color: inherit;
  }
  .toolbar-title {
    color: inherit;
  }
  .toolbar-content {
    display: flex;
  }
}

.content {
  background-color: color($colors, light);
}

.grid {
  max-width: 160rem;
}

ion-content .scroll-content > header {
  margin-top: -16px;
  margin-right: -16px;
  margin-left: -16px;
  padding: 16px;
  position: relative;
  background-color: #fff;
  &:after {
    content: "";
    @extend .header-md::after;
  }
}

ion-menu {
  .header {
    &:after {
      background-image: none;
      border-top: 1px solid color($colors, dark);
    }
    .app-logo {
      display: block;
      margin: 2rem 2rem;
      max-width: 150px;
    }
  }

  .menu-list {
    padding-left: 1rem;
    .item {
      font-weight: bold;
    }
    .menu-list {
      padding-bottom: 2rem;
      .item {
        font-weight: normal;
      }
    }
  }
  .item-md.item-block .item-inner {
    border-bottom: 0;
  }

  .scroll-content {
    overflow-y: auto;
  }
}

.clickable {
  cursor: pointer;
}

.loading-display {
  &-initial {
    // display: none;
    opacity: 0;
  }

  &-loaded {
    // display: block;
    opacity: 1;
    animation-name: loadingDisplayFadeIn;
    animation-duration: .8s;
  }
}

.card-md .item-md.item-block .item-inner {
  border-bottom: 1px solid #dedede;
}

@keyframes loadingDisplayFadeIn {
  0% {
      opacity: 0;
  }
  100% {
      opacity: 1;
  }
}

@import './styles/table';
@import './styles/modal';
>>>>>>> b3c88a12
<|MERGE_RESOLUTION|>--- conflicted
+++ resolved
@@ -15,123 +15,8 @@
 // for the .md, .ios, or .wp mode classes. The mode class is
 // automatically applied to the <body> element in the app.
 
-<<<<<<< HEAD
 @import '../../node_modules/lf-theme/scss/styles.scss';
-=======
-ion-icon{
-  color: color($colors, gray);
-}
-
-ion-icon[name=menu] {
-  color: color($colors, white);
-}
-
-.toolbar {
-  background-color: color($colors, primary);
-  color: color($colors, light);
-  .bar-button {
-    color: inherit;
-    &:hover:not(.disable-hover) {
-      color: inherit;
-    }
-  }
-  .toolbar-background {
-    background-color: inherit;
-  }
-  .toolbar-title {
-    color: inherit;
-  }
-  .toolbar-content {
-    display: flex;
-  }
-}
-
-.content {
-  background-color: color($colors, light);
-}
-
-.grid {
-  max-width: 160rem;
-}
-
-ion-content .scroll-content > header {
-  margin-top: -16px;
-  margin-right: -16px;
-  margin-left: -16px;
-  padding: 16px;
-  position: relative;
-  background-color: #fff;
-  &:after {
-    content: "";
-    @extend .header-md::after;
-  }
-}
-
-ion-menu {
-  .header {
-    &:after {
-      background-image: none;
-      border-top: 1px solid color($colors, dark);
-    }
-    .app-logo {
-      display: block;
-      margin: 2rem 2rem;
-      max-width: 150px;
-    }
-  }
-
-  .menu-list {
-    padding-left: 1rem;
-    .item {
-      font-weight: bold;
-    }
-    .menu-list {
-      padding-bottom: 2rem;
-      .item {
-        font-weight: normal;
-      }
-    }
-  }
-  .item-md.item-block .item-inner {
-    border-bottom: 0;
-  }
-
-  .scroll-content {
-    overflow-y: auto;
-  }
-}
-
-.clickable {
-  cursor: pointer;
-}
-
-.loading-display {
-  &-initial {
-    // display: none;
-    opacity: 0;
-  }
-
-  &-loaded {
-    // display: block;
-    opacity: 1;
-    animation-name: loadingDisplayFadeIn;
-    animation-duration: .8s;
-  }
-}
 
 .card-md .item-md.item-block .item-inner {
   border-bottom: 1px solid #dedede;
-}
-
-@keyframes loadingDisplayFadeIn {
-  0% {
-      opacity: 0;
-  }
-  100% {
-      opacity: 1;
-  }
-}
-
-@import './styles/table';
-@import './styles/modal';
->>>>>>> b3c88a12
+}