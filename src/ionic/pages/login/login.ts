import { Component } from '@angular/core';
import { NavController, IonicPage } from 'ionic-angular';
import { KeycloakService } from '../../services/keycloak/keycloak.service';

@IonicPage({
<<<<<<< HEAD
  segment: 'login',
  name: 'LoginPage',
=======
  name: 'LoginPage',
  segment: 'login'
>>>>>>> 5333e4fb
})
@Component({
  selector: 'login',
  templateUrl: 'login.html'
})
export class LoginPage {

  constructor(public navCtrl: NavController, private keycloak: KeycloakService) {
  }

  ionViewWillEnter() {
    if(this.keycloak.authenticated())
    {
      this.navCtrl.setRoot('AllProjectsPage');
      this.navCtrl.popToRoot();
    }
  }

  ionViewCanLeave() {
    return (this.keycloak.authenticated());
  }

  login() {
    if (this.keycloak.authenticated()) {
      this.navCtrl.setRoot('AllProjectsPage');
    }
    else{
      this.keycloak.login();
    }
  }

}<|MERGE_RESOLUTION|>--- conflicted
+++ resolved
@@ -3,13 +3,8 @@
 import { KeycloakService } from '../../services/keycloak/keycloak.service';
 
 @IonicPage({
-<<<<<<< HEAD
-  segment: 'login',
-  name: 'LoginPage',
-=======
   name: 'LoginPage',
   segment: 'login'
->>>>>>> 5333e4fb
 })
 @Component({
   selector: 'login',
