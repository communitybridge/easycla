--- conflicted
+++ resolved
@@ -1,6 +1,6 @@
 import { Component } from '@angular/core';
 import { NavController, NavParams, IonicPage, ModalController, } from 'ionic-angular';
-import { ClaService } from '../../services/cla.service';
+import { ClaService } from 'cla-service';
 
 @IonicPage({
   segment: 'cla/project/:projectId/user/:userId/individual'
@@ -23,10 +23,7 @@
     public navCtrl: NavController,
     public navParams: NavParams,
     private modalCtrl: ModalController,
-<<<<<<< HEAD
     private claService: ClaService,
-=======
->>>>>>> df6454c8
   ) {
     this.getDefaults();
     this.projectId = navParams.get('projectId');
