import { Component } from '@angular/core';
import { NavController, IonicPage, ModalController, NavParams, } from 'ionic-angular';
<<<<<<< HEAD
import { ClaService } from '../../services/cla.service';
=======
import { ClaService } from 'cla-service';
>>>>>>> df6454c8

@IonicPage({
  segment: 'cla/project/:projectId/user/:userId'
})
@Component({
  selector: 'cla-landing',
  templateUrl: 'cla-landing.html'
})
export class ClaLandingPage {
  projectId: string;
  userId: string;

  user: any;
  project: any;

  constructor(
    public navCtrl: NavController,
    public navParams: NavParams,
    private modalCtrl: ModalController,
    private claService: ClaService,
  ) {
    this.getDefaults();
    this.projectId = navParams.get('projectId');
    this.userId = navParams.get('userId');
  }

  getDefaults() {
    this.project = {
      project_name: "",
    }

  }

  ngOnInit() {
    this.determineAppropriateAgreements();
    this.getUser(this.userId);
    this.getProject(this.projectId);
  }

  determineAppropriateAgreements() {
    // pass along project and user info to determine appropriate agreements that
    // the user could sign (ICLA, CCLA). If this project doesn't use CLAs then
    // the user can be redirected to the ICLA
  }

  openClaIndividualPage() {
    // send to the individual cla page which will give directions and redirect
    this.navCtrl.push('ClaIndividualPage', {
      projectId: this.projectId,
      userId: this.userId,
    });
  }

  openClaIndividualEmployeeModal() {
    let modal = this.modalCtrl.create('ClaSelectCompanyModal', {
      projectId: this.projectId,
      userId: this.userId,
    });
    modal.present();
  }

  getUser(userId) {
    this.claService.getUser(userId).subscribe(response => {
      this.user = response;
    });
  }

  getProject(projectId) {
    this.claService.getProject(projectId).subscribe(response => {
      this.project = response;
      if (!this.project.logoRef) {
        this.project.logoRef = "https://dummyimage.com/200x100/bbb/fff.png&text=+";
      }
    });
  }

}<|MERGE_RESOLUTION|>--- conflicted
+++ resolved
@@ -1,10 +1,6 @@
 import { Component } from '@angular/core';
 import { NavController, IonicPage, ModalController, NavParams, } from 'ionic-angular';
-<<<<<<< HEAD
-import { ClaService } from '../../services/cla.service';
-=======
 import { ClaService } from 'cla-service';
->>>>>>> df6454c8
 
 @IonicPage({
   segment: 'cla/project/:projectId/user/:userId'
