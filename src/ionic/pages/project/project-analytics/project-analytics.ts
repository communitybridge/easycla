--- conflicted
+++ resolved
@@ -28,10 +28,7 @@
   analyticsUrl: any;
   sanitizedAnalyticsUrl: any;
 
-<<<<<<< HEAD
-=======
   index:any;
->>>>>>> 5a08e15a
   timeNow:any;
   span:any;
 
@@ -56,10 +53,7 @@
   getDefaults() {
     this.setTimeNow();
     this.span = 'month';
-<<<<<<< HEAD
-=======
     this.index = 'hyperledger4';
->>>>>>> 5a08e15a
     this.getCommitActivity(this.span);
     this.getcommitsDistribution(this.span);
     this.getIssuesStatus(this.span);
@@ -121,11 +115,7 @@
   }
 
   getCommitActivity(span) {
-<<<<<<< HEAD
-    let index = 'hyperledger2';
-=======
-    let index = this.index;
->>>>>>> 5a08e15a
+    let index = this.index;
     let metricType = 'code.commits';
     let groupBy = 'day';
     let tsFrom = this.calculateTsFrom(span);
@@ -149,11 +139,7 @@
   }
 
   getcommitsDistribution(span) {
-<<<<<<< HEAD
-    let index = 'hyperledger2';
-=======
-    let index = this.index;
->>>>>>> 5a08e15a
+    let index = this.index;
     let metricType = 'maintainers';
     let groupBy = 'year,author';
     let tsFrom = this.calculateTsFrom(span);
@@ -200,11 +186,7 @@
   }
 
   getIssuesStatus(span) {
-<<<<<<< HEAD
-    let index = 'hyperledger2';
-=======
-    let index = this.index;
->>>>>>> 5a08e15a
+    let index = this.index;
     let metricType = 'issues';
     let groupBy = 'year,issue_status';
     let tsFrom = this.calculateTsFrom(span);
@@ -234,11 +216,7 @@
   }
 
   getIssuesActivity(span) {
-<<<<<<< HEAD
-    let index = 'hyperledger2';
-=======
-    let index = this.index;
->>>>>>> 5a08e15a
+    let index = this.index;
     let metricType = 'issues';
     let groupBy = 'day,issue_status';
     let tsFrom = this.calculateTsFrom(span);
@@ -250,15 +228,9 @@
       if (Object.keys(metrics.value).length) {
         Object.entries(metrics.value).forEach(
           ([key, value]) => {
-<<<<<<< HEAD
-            if(value.value['To Do'] && !value.value['Done']) this.issuesActivityChart.dataTable.push([key, value.value['To Do'], 0]);
-            if(!value.value['To Do']  && value.value['Done']) this.issuesActivityChart.dataTable.push([key, 0, value.value['Done']]);
-            if(value.value['To Do']  && value.value['Done']) this.issuesActivityChart.dataTable.push([key, value.value['To Do'], value.value['Done']]);
-=======
             if(value.value['open'] && !value.value['closed']) this.issuesActivityChart.dataTable.push([key, value.value['open'], 0]);
             if(!value.value['open']  && value.value['closed']) this.issuesActivityChart.dataTable.push([key, 0, value.value['closed']]);
             if(value.value['open']  && value.value['closed']) this.issuesActivityChart.dataTable.push([key, value.value['open'], value.value['closed']]);
->>>>>>> 5a08e15a
           }
         );
       }
@@ -270,14 +242,9 @@
   }
 
   getPrsPipeline(span) {
-<<<<<<< HEAD
-    let index = 'hyperledger2';
-    let metricType = 'prs.submitted';
-=======
     span = 'year';
     let index = this.index;
     let metricType = 'prs.open';
->>>>>>> 5a08e15a
     let groupBy = 'year';
     let tsFrom = this.calculateTsFrom(span);
     let tsTo = this.timeNow;
@@ -302,11 +269,7 @@
   }
 
   getPrsActivity(span) {
-<<<<<<< HEAD
-    let index = 'hyperledger2';
-=======
-    let index = this.index;
->>>>>>> 5a08e15a
+    let index = this.index;
     let metricType = 'prs';
     let groupBy = 'day,issue_status';
     let tsFrom = this.calculateTsFrom(span);
@@ -356,11 +319,7 @@
   }
 
   getMaintainers(span) {
-<<<<<<< HEAD
-    let index = 'hyperledger2';
-=======
-    let index = this.index;
->>>>>>> 5a08e15a
+    let index = this.index;
     let metricType = 'maintainers';
     let groupBy = 'year,author';
     let tsFrom = this.calculateTsFrom(span);
