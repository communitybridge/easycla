--- conflicted
+++ resolved
@@ -50,7 +50,10 @@
   }
 });
 
-<<<<<<< HEAD
+/**
+* GET /users/roles
+* Get all role enum values
+**/
 router.get('/users/roles', require('connect-ensure-login').ensureLoggedIn('/login'), function(req, res){
   if(req.session.user.isAdmin || req.session.user.isProjectManager){
     var projManagerClient = cinco.client(req.session.user.cinco_keys);
@@ -60,16 +63,12 @@
   }
 });
 
-router.put('/users/:userId', require('connect-ensure-login').ensureLoggedIn('/login'), cpUpload, function(req, res){
-  if(req.session.user.isAdmin || (req.session.user.isProjectManager && req.session.user.user == req.params.userId)){
-=======
 /**
 * PUT /users/{userId}
 * Update an existing User
 **/
 router.put('/users/:userId', require('connect-ensure-login').ensureLoggedIn('/login'), function(req, res) {
   if (req.session.user.isAdmin || (req.session.user.isProjectManager && req.session.user.user == req.params.userId)) {
->>>>>>> 76e019d1
     var userId = req.params.userId;
     var user = {
       userId: req.body.userId,
