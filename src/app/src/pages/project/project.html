<ion-header>
  <ion-navbar>
    <button ion-button menuToggle>
      <ion-icon name="menu"></ion-icon>
    </button>
    <ion-title>{{ project.name }}</ion-title>
  </ion-navbar>
</ion-header>

<ion-content padding headerspacing class="page-project">

  <header>
    <ion-grid>
      <ion-row>
        <ion-col col-12 col-md-9>
          <ion-row>
            <ion-col col-12 col-md-4>
              <div *ngIf="!project.logoRef" text-center>
                <ion-icon name="image"></ion-icon>
                <ion-label>Change logo in <a href="/#/project-details/{{project.id}}">Project Details</a></ion-label>
              </div>
              <div *ngIf="project.logoRef">
                <img src="{{ project.logoRef }}" alt="{{ project.name }} logo"/>
              </div>
            </ion-col>
            <ion-col col-12 col-md-8>
              <h1>{{ project.name }}</h1>
              <p>{{ project.description }}</p>
            </ion-col>
            <ion-col col-12>
              <ion-row>
                <ion-col col-12 col-md-4>
                  <ion-label>
                    <strong>Budget: </strong> N/A
                  </ion-label>
                  <ion-label>
                    Current: N/A
                  </ion-label>
                </ion-col>
                <ion-col col-12 col-md-4>
                  <ion-label>
                    Categories: {{ project.sector }} <span *ngIf="!project.sector">N/A</span>
                  </ion-label>
                </ion-col>
                <ion-col col-12 col-md-4>
                  <ion-label>
                    Launched: {{ project.startDate }} <span *ngIf="!project.startDate">N/A</span>
                  </ion-label>
                  <ion-label>
                    Members: {{ membersCount }}
                  </ion-label>
                </ion-col>
              </ion-row>
            </ion-col>
          </ion-row>
        </ion-col>
        <ion-col col-12 col-md-3>
<<<<<<< HEAD
          <ion-item>
            <ion-icon name="people" item-left large></ion-icon>
            <p>
              LF Users
            </p>
=======
          <ion-item (click)="openAssetManagementModal()">
            <ion-icon name="folder" item-left large></ion-icon>
            <p>Project Files</p>
>>>>>>> 081fbf49
          </ion-item>
          <ion-item>
            <ion-icon name="md-folder" item-left large></ion-icon>
            <p>Project Files</p>
          </ion-item>
          <ion-item>
<<<<<<< HEAD
            <ion-icon name="mail" item-left large></ion-icon>
            <p>Email Lists</p>
          </ion-item>
          <ion-item>
            <ion-icon name="md-create" item-left large></ion-icon>
            <p>
              <a href="/#/project-details/{{project.id}}">Project Details</a>
            </p>
=======
            <ion-icon name="information-circle" item-left large></ion-icon>
            <p>Project Details</p>
>>>>>>> 081fbf49
          </ion-item>
        </ion-col>
      </ion-row>
    </ion-grid>
  </header>

  <ion-grid>
    <ion-row>
      <ion-col col-12>
        <div class="table-responsive-vertical">
          <table id="table" class="table table-hover">
            <thead>
              <tr>
                <th>Alert</th>
                <th>Company</th>
                <th>Level</th>
                <th>Invoices Status</th>
                <th>Annual Dues</th>
                <th>Renewal Date</th>
              </tr>
            </thead>
            <tbody>
              <tr *ngFor="let member of members">
                <td data-title="Alert">
                  <span *ngIf="member.alert == 'alert'" class="circle-alert"></span>
                  <span *ngIf="member.alert == 'notice'" class="circle-notice"></span>
                  <span *ngIf="member.alert == ''" class="circle-null"></span>
                </td>
                <td data-title="Company" (click)="memberSelected($event, member.id)"><strong>{{ member.org.name }}</strong></td>
                <td data-title="Level">{{ member.tier.type }}</td>
                <td data-title="Status">{{ member.invoices[0].status }}</td>
                <td data-title="Annual Dues">N/A</td>
                <td data-title="Renewal Date">{{ member.renewalDate }}</td>
              </tr>
            </tbody>
          </table>
        </div>
      </ion-col>
    </ion-row>
  </ion-grid>

</ion-content><|MERGE_RESOLUTION|>--- conflicted
+++ resolved
@@ -55,24 +55,17 @@
           </ion-row>
         </ion-col>
         <ion-col col-12 col-md-3>
-<<<<<<< HEAD
           <ion-item>
             <ion-icon name="people" item-left large></ion-icon>
             <p>
               LF Users
             </p>
-=======
+          </ion-item>
           <ion-item (click)="openAssetManagementModal()">
             <ion-icon name="folder" item-left large></ion-icon>
             <p>Project Files</p>
->>>>>>> 081fbf49
           </ion-item>
           <ion-item>
-            <ion-icon name="md-folder" item-left large></ion-icon>
-            <p>Project Files</p>
-          </ion-item>
-          <ion-item>
-<<<<<<< HEAD
             <ion-icon name="mail" item-left large></ion-icon>
             <p>Email Lists</p>
           </ion-item>
@@ -81,10 +74,6 @@
             <p>
               <a href="/#/project-details/{{project.id}}">Project Details</a>
             </p>
-=======
-            <ion-icon name="information-circle" item-left large></ion-icon>
-            <p>Project Details</p>
->>>>>>> 081fbf49
           </ion-item>
         </ion-col>
       </ion-row>
