{
  "name": "pmc-app",
  "author": "",
  "private": true,
  "scripts": {
    "clean": "ionic-app-scripts clean",
    "build": "ionic-app-scripts build",
    "ionic:build": "ionic-app-scripts build",
    "ionic:serve": "ionic-app-scripts serve",
    "ionic:watch": "ionic-app-scripts watch"
  },
  "dependencies": {
    "@angular/common": "4.1.2",
    "@angular/compiler": "4.1.2",
    "@angular/compiler-cli": "4.1.2",
    "@angular/core": "4.1.2",
    "@angular/forms": "4.1.2",
    "@angular/http": "4.1.2",
    "@angular/platform-browser": "4.1.2",
    "@angular/platform-browser-dynamic": "4.1.2",
    "@ionic-native/core": "^3.10.2",
    "@ionic-native/splash-screen": "3.10.2",
    "@ionic-native/status-bar": "3.10.2",
    "@ionic/storage": "2.0.1",
    "chart.js": "^2.5.0",
<<<<<<< HEAD
    "ionic-angular": "3.3.0",
=======
    "google-libphonenumber": "^2.0.18",
    "ionic-angular": "3.0.1",
>>>>>>> fc453eda
    "ionicons": "3.0.0",
    "rxjs": "5.1.1",
    "sw-toolbox": "3.4.0",
    "zone.js": "^0.8.4"
  },
  "devDependencies": {
    "@ionic/app-scripts": "1.3.7",
    "typescript": "2.3.3"
  },
  "cordovaPlugins": [
    "cordova-plugin-whitelist",
    "cordova-plugin-statusbar",
    "cordova-plugin-console",
    "cordova-plugin-splashscreen",
    "cordova-plugin-device",
    "ionic-plugin-keyboard"
  ],
  "cordovaPlatforms": [
    "ios",
    {
      "platform": "ios",
      "version": "",
      "locator": "ios"
    }
  ],
  "description": "pmc-app"
}<|MERGE_RESOLUTION|>--- conflicted
+++ resolved
@@ -23,12 +23,8 @@
     "@ionic-native/status-bar": "3.10.2",
     "@ionic/storage": "2.0.1",
     "chart.js": "^2.5.0",
-<<<<<<< HEAD
+    "google-libphonenumber": "^2.0.18",
     "ionic-angular": "3.3.0",
-=======
-    "google-libphonenumber": "^2.0.18",
-    "ionic-angular": "3.0.1",
->>>>>>> fc453eda
     "ionicons": "3.0.0",
     "rxjs": "5.1.1",
     "sw-toolbox": "3.4.0",
