"""
Controller related to repository operations.
"""

import uuid
import cla.hug_types
import os
import cla 
from cla.models.dynamo_models import Gerrit
from cla.models import DoesNotExist
from cla.controllers.lf_group import LFGroup

lf_group_client_url = os.environ.get('LF_GROUP_CLIENT_URL', '')
lf_group_client_id = os.environ.get('LF_GROUP_CLIENT_ID', '')
lf_group_client_secret = os.environ.get('LF_GROUP_CLIENT_SECRET', '')
lf_group_refresh_token = os.environ.get('LF_GROUP_REFRESH_TOKEN', '')
lf_group = LFGroup(lf_group_client_url, lf_group_client_id, lf_group_client_secret, lf_group_refresh_token)

def get_gerrit_by_project_id(project_id):
    gerrit = Gerrit()
    try:
        gerrits = gerrit.get_gerrit_by_project_id(project_id)
    except DoesNotExist:
        return []
    except Exception as e:
        return {'errors': {'a gerrit instance does not exist with the given project ID. ': str(e)}}

    if gerrits is None:
        return []

<<<<<<< HEAD
    return [gerrit.to_dict() for gerrit in gerrits] 
=======
    return [gerrit.to_dict() for gerrit in gerrits]
>>>>>>> 3a762bba

def get_gerrit(gerrit_id):
    gerrit = Gerrit()
    try:
        gerrit.load(gerrit_id)
    except DoesNotExist as err:
        return {'errors': {'a gerrit instance does not exist with the given Gerrit ID. ': str(err)}}

    return gerrit.to_dict()


def create_gerrit(project_id, 
                    gerrit_name, 
                    gerrit_url, 
                    group_id_icla,
                    group_id_ccla):
    """
    Creates a gerrit instance and returns the newly created gerrit object dict format.

    :param gerrit_project_id: The project ID of the gerrit instance
    :type gerrit_project_id: string
    :param gerrit_name: The new gerrit instance name
    :type gerrit_name: string
    :param gerrit_url: The new Gerrit URL.
    :type gerrit_url: string
    :param group_id_icla: The id of the LDAP group for ICLA. 
    :type group_id_icla: string
    :param group_id_ccla: The id of the LDAP group for CCLA. 
    :type group_id_ccla: string
    """

    gerrit = Gerrit()

    # Check if ICLA exists
    if group_id_icla is not None:
        ldap_group_icla = lf_group.get_group(group_id_icla)
        if ldap_group_icla.get('error') is not None:
            return {'error_icla': 'The specified LDAP group for ICLA does not exist. '}

        gerrit.set_group_name_icla(ldap_group_icla.get('title'))
        gerrit.set_group_id_icla(str(group_id_icla))

    # Check if CCLA exists
    if group_id_ccla is not None:
        ldap_group_ccla = lf_group.get_group(group_id_ccla)
        if ldap_group_ccla.get('error') is not None:
            return {'error_ccla': 'The specified LDAP group for CCLA does not exist. '}
        gerrit.set_group_name_ccla(ldap_group_ccla.get('title'))
        gerrit.set_group_id_ccla(str(group_id_ccla))

    # Save Gerrit Instance
    gerrit.set_gerrit_id(str(uuid.uuid4()))
    gerrit.set_project_id(str(project_id))
    gerrit.set_gerrit_url(gerrit_url)
    gerrit.set_gerrit_name(gerrit_name)
    gerrit.save()

    return gerrit.to_dict()

def delete_gerrit(gerrit_id):
    """
    Deletes a gerrit instance

    :param gerrit_id: The ID of the gerrit instance.
    """
    gerrit = Gerrit()
    try:
        gerrit.load(str(gerrit_id))
    except DoesNotExist as err:
        return {'errors': {'gerrit_id': str(err)}}
    gerrit.delete()
    return {'success': True}


def get_agreement_html(project_id, contract_type):
    contributor_base_url = cla.conf['CONTRIBUTOR_BASE_URL']
    return """
        <html>
            <a href="https://{contributor_base_url}/#/cla/gerrit/project/{project_id}/{contract_type}">Click on the link to Sign the CLA Agreement. </a>
        <html>""".format(
            contributor_base_url = contributor_base_url,
            project_id = project_id,
            contract_type = contract_type
        )<|MERGE_RESOLUTION|>--- conflicted
+++ resolved
@@ -28,11 +28,7 @@
     if gerrits is None:
         return []
 
-<<<<<<< HEAD
-    return [gerrit.to_dict() for gerrit in gerrits] 
-=======
     return [gerrit.to_dict() for gerrit in gerrits]
->>>>>>> 3a762bba
 
 def get_gerrit(gerrit_id):
     gerrit = Gerrit()
