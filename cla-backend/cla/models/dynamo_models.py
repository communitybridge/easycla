# Copyright The Linux Foundation and each contributor to CommunityBridge.
# SPDX-License-Identifier: MIT

"""
Easily access CLA models backed by DynamoDB using pynamodb.
"""

import base64
import datetime
import os
import re
import time
import uuid
from typing import Optional, List

import dateutil.parser
from pynamodb import attributes
from pynamodb.attributes import (
    UTCDateTimeAttribute,
    UnicodeSetAttribute,
    UnicodeAttribute,
    BooleanAttribute,
    NumberAttribute,
    ListAttribute,
    JSONAttribute,
    MapAttribute, DESERIALIZE_CLASS_MAP,
)
from pynamodb.expressions.condition import Condition
from pynamodb.indexes import GlobalSecondaryIndex, AllProjection
from pynamodb.models import Model

import cla
from cla.models import model_interfaces, key_value_store_interface, DoesNotExist
from cla.models.event_types import EventType
from cla.models.model_interfaces import User, Signature, ProjectCLAGroup, Repository, Gerrit
from cla.models.model_utils import is_uuidv4
from cla.project_service import ProjectService

stage = os.environ.get("STAGE", "")
cla_logo_url = os.environ.get("CLA_BUCKET_LOGO_URL", "")


def create_database():
    """
    Named "create_database" instead of "create_tables" because create_database
    is expected to exist in all database storage wrappers.
    """
    tables = [
        RepositoryModel,
        ProjectModel,
        SignatureModel,
        CompanyModel,
        UserModel,
        StoreModel,
        GitHubOrgModel,
        GerritModel,
        EventModel,
        CCLAWhitelistRequestModel,

    ]
    # Create all required tables.
    for table in tables:
        # Wait blocks until table is created.
        table.create_table(wait=True)


def delete_database():
    """
    Named "delete_database" instead of "delete_tables" because delete_database
    is expected to exist in all database storage wrappers.

    WARNING: This will delete all existing table data.
    """
    tables = [
        RepositoryModel,
        ProjectModel,
        SignatureModel,
        CompanyModel,
        UserModel,
        StoreModel,
        GitHubOrgModel,
        GerritModel,
        CCLAWhitelistRequestModel,
    ]
    # Delete all existing tables.
    for table in tables:
        if table.exists():
            table.delete_table()


class GitHubUserIndex(GlobalSecondaryIndex):
    """
    This class represents a global secondary index for querying users by GitHub ID.
    """

    class Meta:
        """Meta class for GitHub User index."""

        index_name = "github-id-index"
        write_capacity_units = int(cla.conf["DYNAMO_WRITE_UNITS"])
        read_capacity_units = int(cla.conf["DYNAMO_READ_UNITS"])
        # All attributes are projected - not sure if this is necessary.
        projection = AllProjection()

    # This attribute is the hash key for the index.
    user_github_id = NumberAttribute(hash_key=True)


class SignatureProjectExternalIndex(GlobalSecondaryIndex):
    """
    This class represents a global secondary index for querying signatures by project external ID
    """

    class Meta:
        """ Meta class for Signature Project External Index """

        index_name = "project-signature-external-id-index"
        write_capacity_units = int(cla.conf["DYNAMO_WRITE_UNITS"])
        read_capacity_units = int(cla.conf["DYNAMO_READ_UNITS"])
        # All attributes are projected - not sure if this is necessary.
        projection = AllProjection()

    # This attribute is the hash key for the index
    signature_project_external_id = UnicodeAttribute(hash_key=True)


class SignatureCompanySignatoryIndex(GlobalSecondaryIndex):
    """
    This class represents a global secondary index for querying signatures by signature company signatory ID
    """

    class Meta:
        """ Meta class for Signature Company Signatory Index """

        index_name = "signature-company-signatory-index"
        write_capacity_units = int(cla.conf["DYNAMO_WRITE_UNITS"])
        read_capacity_units = int(cla.conf["DYNAMO_READ_UNITS"])
        projection = AllProjection()

    signature_company_signatory_id = UnicodeAttribute(hash_key=True)


class SignatureCompanyInitialManagerIndex(GlobalSecondaryIndex):
    """
    This class represents a global secondary index for querying signatures by signature company initial manager ID
    """

    class Meta:
        """ Meta class for Signature Company Initial Manager Index """

        index_name = "signature-company-initial-manager-index"
        write_capacity_units = int(cla.conf["DYNAMO_WRITE_UNITS"])
        read_capacity_units = int(cla.conf["DYNAMO_READ_UNITS"])
        projection = AllProjection()

    signature_company_initial_manager_id = UnicodeAttribute(hash_key=True)


class GitHubUsernameIndex(GlobalSecondaryIndex):
    """
    This class represents a global secondary index for querying users by github username.
    """

    class Meta:
        index_name = "github-username-index"
        write_capacity_units = int(cla.conf["DYNAMO_WRITE_UNITS"])
        read_capacity_units = int(cla.conf["DYNAMO_READ_UNITS"])
        projection = AllProjection()

    # This attribute is the hash key for the index.
    user_github_username = UnicodeAttribute(hash_key=True)


class GitLabIDIndex(GlobalSecondaryIndex):
    """
    This class represents a global secondary index for querying users by github username.
    """

    class Meta:
        index_name = "gitlab-id-index"
        write_capacity_units = int(cla.conf["DYNAMO_WRITE_UNITS"])
        read_capacity_units = int(cla.conf["DYNAMO_READ_UNITS"])
        projection = AllProjection()

    # This attribute is the hash key for the index.
    user_gitlab_id = UnicodeAttribute(hash_key=True)


class GitLabUsernameIndex(GlobalSecondaryIndex):
    """
    This class represents a global secondary index for querying users by github username.
    """

    class Meta:
        index_name = "gitlab-username-index"
        write_capacity_units = int(cla.conf["DYNAMO_WRITE_UNITS"])
        read_capacity_units = int(cla.conf["DYNAMO_READ_UNITS"])
        projection = AllProjection()

    # This attribute is the hash key for the index.
    user_gitlab_username = UnicodeAttribute(hash_key=True)


class LFUsernameIndex(GlobalSecondaryIndex):
    """
    This class represents a global secondary index for querying users by LF Username.
    """

    class Meta:
        """Meta class for LF Username index."""

        index_name = "lf-username-index"
        write_capacity_units = int(cla.conf["DYNAMO_WRITE_UNITS"])
        read_capacity_units = int(cla.conf["DYNAMO_READ_UNITS"])
        # All attributes are projected - not sure if this is necessary.
        projection = AllProjection()

    # This attribute is the hash key for the index.
    lf_username = UnicodeAttribute(hash_key=True)


class ProjectRepositoryIndex(GlobalSecondaryIndex):
    """
    This class represents a global secondary index for querying repositories by project ID.
    """

    class Meta:
        """Meta class for project repository index."""

        index_name = "project-repository-index"
        write_capacity_units = int(cla.conf["DYNAMO_WRITE_UNITS"])
        read_capacity_units = int(cla.conf["DYNAMO_READ_UNITS"])
        # All attributes are projected - not sure if this is necessary.
        projection = AllProjection()

    # This attribute is the hash key for the index.
    repository_project_id = UnicodeAttribute(hash_key=True)


class ProjectSFIDRepositoryIndex(GlobalSecondaryIndex):
    """
    This class represents a global secondary index for querying repositories by project ID.
    """

    class Meta:
        """Meta class for project repository index."""

        index_name = "project-sfid-repository-index"
        write_capacity_units = int(cla.conf["DYNAMO_WRITE_UNITS"])
        read_capacity_units = int(cla.conf["DYNAMO_READ_UNITS"])
        # All attributes are projected - not sure if this is necessary.
        projection = AllProjection()

    # This attribute is the hash key for the index.
    project_sfid = UnicodeAttribute(hash_key=True)


class ExternalRepositoryIndex(GlobalSecondaryIndex):
    """
    This class represents a global secondary index for querying repositories by external ID.
    """

    class Meta:
        """Meta class for external ID repository index."""

        index_name = "external-repository-index"
        write_capacity_units = int(cla.conf["DYNAMO_WRITE_UNITS"])
        read_capacity_units = int(cla.conf["DYNAMO_READ_UNITS"])
        # All attributes are projected - not sure if this is necessary.
        projection = AllProjection()

    # This attribute is the hash key for the index.
    repository_external_id = UnicodeAttribute(hash_key=True)


class SFDCRepositoryIndex(GlobalSecondaryIndex):
    """
    This class represents a global secondary index for querying repositories by external ID.
    """

    class Meta:
        """Meta class for external ID repository index."""

        index_name = "sfdc-repository-index"
        write_capacity_units = int(cla.conf["DYNAMO_WRITE_UNITS"])
        read_capacity_units = int(cla.conf["DYNAMO_READ_UNITS"])
        # All attributes are projected - not sure if this is necessary.
        projection = AllProjection()

    # This attribute is the hash key for the index.
    repository_sfdc_id = UnicodeAttribute(hash_key=True)


class ExternalProjectIndex(GlobalSecondaryIndex):
    """
    This class represents a global secondary index for querying projects by external ID.
    """

    class Meta:
        """Meta class for external ID project index."""

        index_name = "external-project-index"
        write_capacity_units = int(cla.conf["DYNAMO_WRITE_UNITS"])
        read_capacity_units = int(cla.conf["DYNAMO_READ_UNITS"])
        # All attributes are projected - not sure if this is necessary.
        projection = AllProjection()

    # This attribute is the hash key for the index.
    project_external_id = UnicodeAttribute(hash_key=True)


class ProjectNameIndex(GlobalSecondaryIndex):
    """
    This class represents a global secondary index for querying projects by name.
    """

    class Meta:
        """Meta class for external ID project index."""

        index_name = "project-name-search-index"
        write_capacity_units = int(cla.conf["DYNAMO_WRITE_UNITS"])
        read_capacity_units = int(cla.conf["DYNAMO_READ_UNITS"])
        # All attributes are projected - not sure if this is necessary.
        projection = AllProjection()

    # This attribute is the hash key for the index.
    project_name = UnicodeAttribute(hash_key=True)


class ProjectNameLowerIndex(GlobalSecondaryIndex):
    """
    This class represents a global secondary index for querying projects by name.
    """

    class Meta:
        """Meta class for external ID project index."""

        index_name = "project-name-lower-search-index"
        write_capacity_units = int(cla.conf["DYNAMO_WRITE_UNITS"])
        read_capacity_units = int(cla.conf["DYNAMO_READ_UNITS"])
        # All attributes are projected - not sure if this is necessary.
        projection = AllProjection()

    # This attribute is the hash key for the index.
    project_name_lower = UnicodeAttribute(hash_key=True)


class ProjectFoundationIDIndex(GlobalSecondaryIndex):
    """
    This class represents a global secondary index for querying projects by name.
    """

    class Meta:
        """Meta class for external ID project index."""

        index_name = "foundation-sfid-project-name-index"
        write_capacity_units = int(cla.conf["DYNAMO_WRITE_UNITS"])
        read_capacity_units = int(cla.conf["DYNAMO_READ_UNITS"])
        # All attributes are projected - not sure if this is necessary.
        projection = AllProjection()

    # This attribute is the hash key for the index.
    foundation_sfid = UnicodeAttribute(hash_key=True)
    project_name = UnicodeAttribute(range_key=True)


class CompanyNameIndex(GlobalSecondaryIndex):
    """
    This class represents a global secondary index for querying companies by name.
    """

    class Meta:
        """Meta class for company name index."""

        index_name = "company-name-index"
        write_capacity_units = int(cla.conf["DYNAMO_WRITE_UNITS"])
        read_capacity_units = int(cla.conf["DYNAMO_READ_UNITS"])
        # All attributes are projected - not sure if this is necessary.
        projection = AllProjection()

    # This attribute is the hash key for the index.
    company_name = UnicodeAttribute(hash_key=True)


class SigningEntityNameIndex(GlobalSecondaryIndex):
    """
    This class represents a global secondary index for querying companies by the signing entity name.
    """

    class Meta:
        """Meta class for company name index."""

        index_name = "company-signing-entity-name-index"
        write_capacity_units = int(cla.conf["DYNAMO_WRITE_UNITS"])
        read_capacity_units = int(cla.conf["DYNAMO_READ_UNITS"])
        # All attributes are projected - not sure if this is necessary.
        projection = AllProjection()

    # This attribute is the hash key for the index.
    signing_entity_name = UnicodeAttribute(hash_key=True)


class ExternalCompanyIndex(GlobalSecondaryIndex):
    """
    This class represents a global secondary index for querying companies by external ID.
    """

    class Meta:
        """Meta class for external ID company index."""

        index_name = "external-company-index"
        write_capacity_units = int(cla.conf["DYNAMO_WRITE_UNITS"])
        read_capacity_units = int(cla.conf["DYNAMO_READ_UNITS"])
        # All attributes are projected - not sure if this is necessary.
        projection = AllProjection()

    # This attribute is the hash key for the index.
    company_external_id = UnicodeAttribute(hash_key=True)


class GithubOrgSFIndex(GlobalSecondaryIndex):
    """
    This class represents a global secondary index for querying github organizations by a Salesforce ID.
    """

    class Meta:
        """Meta class for external ID github org index."""

        index_name = "github-org-sfid-index"
        write_capacity_units = int(cla.conf["DYNAMO_WRITE_UNITS"])
        read_capacity_units = int(cla.conf["DYNAMO_READ_UNITS"])
        projection = AllProjection()

    organization_sfid = UnicodeAttribute(hash_key=True)


class GitlabOrgSFIndex(GlobalSecondaryIndex):
    """
    This class represents a global secondary index for querying gitlab organizations by a Salesforce ID.
    """

    class Meta:
        """Meta class for external ID github org index."""

        index_name = "gitlab-org-sfid-index"
        write_capacity_units = int(cla.conf["DYNAMO_WRITE_UNITS"])
        read_capacity_units = int(cla.conf["DYNAMO_READ_UNITS"])
        projection = AllProjection()

    organization_sfid = UnicodeAttribute(hash_key=True)


class GitlabOrgProjectSfidOrganizationNameIndex(GlobalSecondaryIndex):
    """
    This class represents a global secondary index for querying gitlab organizations by a Project sfid and
    Organization Name.
    """

    class Meta:
        """Meta class for external ID github org index."""

        index_name = "gitlab-project-sfid-organization-name-index"
        write_capacity_units = int(cla.conf["DYNAMO_WRITE_UNITS"])
        read_capacity_units = int(cla.conf["DYNAMO_READ_UNITS"])
        projection = AllProjection()

    project_sfid = UnicodeAttribute(hash_key=True)
    organization_name = UnicodeAttribute(range_key=True)


class GitlabOrganizationNameLowerIndex(GlobalSecondaryIndex):
    """
    This class represents a global secondary index for querying gitlab organizations by Organization Name.
    """

    class Meta:
        """Meta class for external ID github org index."""

        index_name = "gitlab-organization-name-lower-search-index"
        write_capacity_units = int(cla.conf["DYNAMO_WRITE_UNITS"])
        read_capacity_units = int(cla.conf["DYNAMO_READ_UNITS"])
        projection = AllProjection()

    organization_name_lower = UnicodeAttribute(hash_key=True)


class GitlabExternalGroupIDIndex(GlobalSecondaryIndex):
    """
    This class represents a global secondary index for querying gitlab organizations by group ID
    """

    class Meta:
        """Meta class for external ID for gitlab group id index"""

        index_name = "gitlab-external-group-id-index"
        write_capacity_units = int(cla.conf["DYNAMO_WRITE_UNITS"])
        read_capacity_units = int(cla.conf["DYNAMO_READ_UNITS"])
        projection = AllProjection()

    external_gitlab_group_id = NumberAttribute(hash_key=True)


class GerritProjectIDIndex(GlobalSecondaryIndex):
    """
    This class represents a global secondary index for querying gerrit's by the project ID
    """

    class Meta:
        """Meta class for external ID github org index."""

        index_name = "gerrit-project-id-index"
        write_capacity_units = int(cla.conf["DYNAMO_WRITE_UNITS"])
        read_capacity_units = int(cla.conf["DYNAMO_READ_UNITS"])
        projection = AllProjection()

    project_id = UnicodeAttribute(hash_key=True)


class GerritProjectSFIDIndex(GlobalSecondaryIndex):
    """
    This class represents a global secondary index for querying gerrit's by the project SFID
    """

    class Meta:
        """Meta class for external ID github org index."""

        index_name = "gerrit-project-sfid-index"
        write_capacity_units = int(cla.conf["DYNAMO_WRITE_UNITS"])
        read_capacity_units = int(cla.conf["DYNAMO_READ_UNITS"])
        projection = AllProjection()

    project_sfid = UnicodeAttribute(hash_key=True)


class ProjectSignatureIndex(GlobalSecondaryIndex):
    """
    This class represents a global secondary index for querying signatures by project ID.
    """

    class Meta:
        """Meta class for reference Signature index."""

        index_name = "project-signature-index"
        write_capacity_units = int(cla.conf["DYNAMO_WRITE_UNITS"])
        read_capacity_units = int(cla.conf["DYNAMO_READ_UNITS"])
        # All attributes are projected - not sure if this is necessary.
        projection = AllProjection()

    # This attribute is the hash key for the index.
    signature_project_id = UnicodeAttribute(hash_key=True)


class ReferenceSignatureIndex(GlobalSecondaryIndex):
    """
    This class represents a global secondary index for querying signatures by reference.
    """

    class Meta:
        """Meta class for reference Signature index."""

        index_name = "reference-signature-index"
        write_capacity_units = int(cla.conf["DYNAMO_WRITE_UNITS"])
        read_capacity_units = int(cla.conf["DYNAMO_READ_UNITS"])
        # All attributes are projected - not sure if this is necessary.
        projection = AllProjection()

    # This attribute is the hash key for the index.
    signature_reference_id = UnicodeAttribute(hash_key=True)


class RequestedCompanyIndex(GlobalSecondaryIndex):
    """
    This class represents a global secondary index for querying company invites with a company ID.
    """

    class Meta:
        """Meta class for external ID company index."""

        index_name = "requested-company-index"
        write_capacity_units = int(cla.conf["DYNAMO_WRITE_UNITS"])
        read_capacity_units = int(cla.conf["DYNAMO_READ_UNITS"])
        projection = AllProjection()

    requested_company_id = UnicodeAttribute(hash_key=True)


class EventTypeIndex(GlobalSecondaryIndex):
    """
    This class represents a global secondary index for querying events with an event type
    """

    class Meta:
        """Meta class for event type index."""

        index_name = "event-type-index"
        write_capacity_units = int(cla.conf["DYNAMO_WRITE_UNITS"])
        read_capacity_units = int(cla.conf["DYNAMO_READ_UNITS"])
        projection = AllProjection()

    event_type = UnicodeAttribute(hash_key=True)


class EventUserIndex(GlobalSecondaryIndex):
    """
    This class represents a global secondary index for querying events by user ID.
    """

    class Meta:
        """Meta class for user ID index"""

        index_name = "user-id-index"
        write_capacity_units = int(cla.conf["DYNAMO_WRITE_UNITS"])
        read_capacity_units = int(cla.conf["DYNAMO_READ_UNITS"])
        projection = AllProjection()

    user_id_index = UnicodeAttribute(hash_key=True)


class GithubUserExternalIndex(GlobalSecondaryIndex):
    """
    This class represents a global secondary index for querying users by a user external ID.
    """

    class Meta:
        """Meta class for github user external ID index"""

        index_name = "github-user-external-id-index"
        write_capacity_units = int(cla.conf["DYNAMO_WRITE_UNITS"])
        read_capacity_units = int(cla.conf["DYNAMO_READ_UNITS"])
        projection = AllProjection()

    user_external_id = UnicodeAttribute(hash_key=True)


class FoundationSfidIndex(GlobalSecondaryIndex):
    """
    This class represents a global secondary index for querying mapping of cla-groups and projects by foundation_sfid
    """

    class Meta:
        """Meta class for project-cla-groups foundation_sfid index"""
        index_name = "foundation-sfid-index"
        write_capacity_units = int(cla.conf["DYNAMO_WRITE_UNITS"])
        read_capacity_units = int(cla.conf["DYNAMO_READ_UNITS"])
        projection = AllProjection()

    foundation_sfid = UnicodeAttribute(hash_key=True)


class CLAGroupIDIndex(GlobalSecondaryIndex):
    """
    This class represents a global secondary index for querying by cla-group-id
    """

    class Meta:
        """Meta class for cla-groups-projects cla-group-id index"""
        index_name = "cla-group-id-index"
        write_capacity_units = int(cla.conf["DYNAMO_WRITE_UNITS"])
        read_capacity_units = int(cla.conf["DYNAMO_READ_UNITS"])
        projection = AllProjection()

    cla_group_id = UnicodeAttribute(hash_key=True)


class CompanyIDProjectIDIndex(GlobalSecondaryIndex):
    """
    This class represents a global secondary index for querying by company-id
    """

    class Meta:
        """ Meta class for ccla-whitelist-requests company-id-project-id-index """
        index_name = "company-id-project-id-index"
        write_capacity_units = int(cla.conf["DYNAMO_WRITE_UNITS"])
        read_capacity_units = int(cla.conf["DYNAMO_READ_UNITS"])
        projection = AllProjection()

    company_id = UnicodeAttribute(hash_key=True)
    project_id = UnicodeAttribute(range_key=True)


class BaseModel(Model):
    """
    Base pynamodb model used for all CLA models.
    """

    date_created = UTCDateTimeAttribute(default=datetime.datetime.utcnow())
    date_modified = UTCDateTimeAttribute(default=datetime.datetime.utcnow())
    version = UnicodeAttribute(default="v1")  # Schema version.

    def __iter__(self):
        """Used to convert model to dict for JSON-serialized string."""
        for name, attr in self.get_attributes().items():
            if isinstance(attr, ListAttribute):
                if attr is None or getattr(self, name) is None:
                    yield name, None
                else:
                    values = attr.serialize(getattr(self, name))
                    if len(values) < 1:
                        yield name, []
                    else:
                        key = list(values[0].keys())[0]
                        yield name, [value[key] for value in values]
            else:
                yield name, attr.serialize(getattr(self, name))

    def get_version(self):
        return self.version

    def get_date_created(self):
        return self.date_created

    def get_date_modified(self):
        return self.date_modified

    def set_version(self, version):
        self.version = version

    def set_date_created(self, date_created):
        self.date_created = date_created

    def set_date_modified(self, date_modified):
        self.date_modified = date_modified


class DocumentTabModel(MapAttribute):
    """
    Represents a document tab in the document model.
    """

    document_tab_type = UnicodeAttribute(default="text")
    document_tab_id = UnicodeAttribute()
    document_tab_name = UnicodeAttribute()
    document_tab_page = NumberAttribute(default=1)
    document_tab_position_x = NumberAttribute()
    document_tab_position_y = NumberAttribute()
    document_tab_width = NumberAttribute(default=200)
    document_tab_height = NumberAttribute(default=20)
    document_tab_is_locked = BooleanAttribute(default=False)
    document_tab_is_required = BooleanAttribute(default=True)
    document_tab_anchor_string = UnicodeAttribute(default=None)
    document_tab_anchor_ignore_if_not_present = BooleanAttribute(default=True)
    document_tab_anchor_x_offset = NumberAttribute()
    document_tab_anchor_y_offset = NumberAttribute()


class DocumentTab(model_interfaces.DocumentTab):
    """
    ORM-agnostic wrapper for the DynamoDB DocumentTab model.
    """

    def __init__(
            self,  # pylint: disable=too-many-arguments
            document_tab_type=None,
            document_tab_id=None,
            document_tab_name=None,
            document_tab_page=None,
            document_tab_position_x=None,
            document_tab_position_y=None,
            document_tab_width=None,
            document_tab_height=None,
            document_tab_is_locked=False,
            document_tab_is_required=True,
            document_tab_anchor_string=None,
            document_tab_anchor_ignore_if_not_present=True,
            document_tab_anchor_x_offset=None,
            document_tab_anchor_y_offset=None,
    ):
        super().__init__()
        self.model = DocumentTabModel()
        self.model.document_tab_id = document_tab_id
        self.model.document_tab_name = document_tab_name
        # x,y coordinates are None when anchor x,y offsets are supplied.
        if document_tab_position_x is not None:
            self.model.document_tab_position_x = document_tab_position_x
        if document_tab_position_y is not None:
            self.model.document_tab_position_y = document_tab_position_y
        # Use defaults if None is provided for the following attributes.
        if document_tab_type is not None:
            self.model.document_tab_type = document_tab_type
        if document_tab_page is not None:
            self.model.document_major_version = document_tab_page
        if document_tab_width is not None:
            self.model.document_tab_width = document_tab_width
        if document_tab_height is not None:
            self.model.document_tab_height = document_tab_height
        self.model.document_tab_is_locked = document_tab_is_locked
        self.model.document_tab_is_required = document_tab_is_required
        # Anchor string properties
        if document_tab_anchor_string is not None:
            self.model.document_tab_anchor_string = document_tab_anchor_string
        self.model.document_tab_anchor_ignore_if_not_present = document_tab_anchor_ignore_if_not_present
        if document_tab_anchor_x_offset is not None:
            self.model.document_tab_anchor_x_offset = document_tab_anchor_x_offset
        if document_tab_anchor_y_offset is not None:
            self.model.document_tab_anchor_y_offset = document_tab_anchor_y_offset

    def to_dict(self):
        return {
            "document_tab_type": self.model.document_tab_type,
            "document_tab_id": self.model.document_tab_id,
            "document_tab_name": self.model.document_tab_name,
            "document_tab_page": self.model.document_tab_page,
            "document_tab_position_x": self.model.document_tab_position_x,
            "document_tab_position_y": self.model.document_tab_position_y,
            "document_tab_width": self.model.document_tab_width,
            "document_tab_height": self.model.document_tab_height,
            "document_tab_is_locked": self.model.document_tab_is_locked,
            "document_tab_is_required": self.model.document_tab_is_required,
            "document_tab_anchor_string": self.model.document_tab_anchor_string,
            "document_tab_anchor_ignore_if_not_present": self.model.document_tab_anchor_ignore_if_not_present,
            "document_tab_anchor_x_offset": self.model.document_tab_anchor_x_offset,
            "document_tab_anchor_y_offset": self.model.document_tab_anchor_y_offset,
        }

    def get_document_tab_type(self):
        return self.model.document_tab_type

    def get_document_tab_id(self):
        return self.model.document_tab_id

    def get_document_tab_name(self):
        return self.model.document_tab_name

    def get_document_tab_page(self):
        return self.model.document_tab_page

    def get_document_tab_position_x(self):
        return self.model.document_tab_position_x

    def get_document_tab_position_y(self):
        return self.model.document_tab_position_y

    def get_document_tab_width(self):
        return self.model.document_tab_width

    def get_document_tab_height(self):
        return self.model.document_tab_height

    def get_document_tab_is_locked(self):
        return self.model.document_tab_is_locked

    def get_document_tab_anchor_string(self):
        return self.model.document_tab_anchor_string

    def get_document_tab_anchor_ignore_if_not_present(self):
        return self.model.document_tab_anchor_ignore_if_not_present

    def get_document_tab_anchor_x_offset(self):
        return self.model.document_tab_anchor_x_offset

    def get_document_tab_anchor_y_offset(self):
        return self.model.document_tab_anchor_y_offset

    def set_document_tab_type(self, tab_type):
        self.model.document_tab_type = tab_type

    def set_document_tab_id(self, tab_id):
        self.model.document_tab_id = tab_id

    def set_document_tab_name(self, tab_name):
        self.model.document_tab_name = tab_name

    def set_document_tab_page(self, tab_page):
        self.model.document_tab_page = tab_page

    def set_document_tab_position_x(self, tab_position_x):
        self.model.document_tab_position_x = tab_position_x

    def set_document_tab_position_y(self, tab_position_y):
        self.model.document_tab_position_y = tab_position_y

    def set_document_tab_width(self, tab_width):
        self.model.document_tab_width = tab_width

    def set_document_tab_height(self, tab_height):
        self.model.document_tab_height = tab_height

    def set_document_tab_is_locked(self, is_locked):
        self.model.document_tab_is_locked = is_locked

    def set_document_tab_anchor_string(self, document_tab_anchor_string):
        self.model.document_tab_anchor_string = document_tab_anchor_string

    def set_document_tab_anchor_ignore_if_not_present(self, document_tab_anchor_ignore_if_not_present):
        self.model.document_tab_anchor_ignore_if_not_present = document_tab_anchor_ignore_if_not_present

    def set_document_tab_anchor_x_offset(self, document_tab_anchor_x_offset):
        self.model.document_tab_anchor_x_offset = document_tab_anchor_x_offset

    def set_document_tab_anchor_y_offset(self, document_tab_anchor_y_offset):
        self.model.document_tab_anchor_y_offset = document_tab_anchor_y_offset


class DocumentModel(MapAttribute):
    """
    Represents a document in the project model.
    """

    document_name = UnicodeAttribute()
    document_file_id = UnicodeAttribute(null=True)
    document_content_type = UnicodeAttribute()  # pdf, url+pdf, storage+pdf, etc
    document_content = UnicodeAttribute(null=True)  # None if using storage service.
    document_major_version = NumberAttribute(default=1)
    document_minor_version = NumberAttribute(default=0)
    document_author_name = UnicodeAttribute()
    # Not using UTCDateTimeAttribute due to https://github.com/pynamodb/PynamoDB/issues/162
    document_creation_date = UnicodeAttribute()
    document_preamble = UnicodeAttribute(null=True)
    document_legal_entity_name = UnicodeAttribute(null=True)
    document_s3_url = UnicodeAttribute(null=True)
    document_tabs = ListAttribute(of=DocumentTabModel, default=[])


class Document(model_interfaces.Document):
    """
    ORM-agnostic wrapper for the DynamoDB Document model.
    """

    def __init__(
            self,  # pylint: disable=too-many-arguments
            document_name=None,
            document_file_id=None,
            document_content_type=None,
            document_content=None,
            document_major_version=None,
            document_minor_version=None,
            document_author_name=None,
            document_creation_date=None,
            document_preamble=None,
            document_legal_entity_name=None,
            document_s3_url=None,
    ):
        super().__init__()
        self.model = DocumentModel()
        self.model.document_name = document_name
        self.model.document_file_id = document_file_id
        self.model.document_author_name = document_author_name
        self.model.document_content_type = document_content_type
        if self.model.document_content is not None:
            self.model.document_content = self.set_document_content(document_content)
        self.model.document_preamble = document_preamble
        self.model.document_legal_entity_name = document_legal_entity_name
        self.model.document_s3_url = document_s3_url
        # Use defaults if None is provided for the following attributes.
        if document_major_version is not None:
            self.model.document_major_version = document_major_version
        if document_minor_version is not None:
            self.model.document_minor_version = document_minor_version
        if document_creation_date is not None:
            self.set_document_creation_date(document_creation_date)
        else:
            self.set_document_creation_date(datetime.datetime.now())

    def to_dict(self):
        return {
            "document_name": self.model.document_name,
            "document_file_id": self.model.document_file_id,
            "document_content_type": self.model.document_content_type,
            "document_content": self.model.document_content,
            "document_author_name": self.model.document_author_name,
            "document_major_version": self.model.document_major_version,
            "document_minor_version": self.model.document_minor_version,
            "document_creation_date": self.model.document_creation_date,
            "document_preamble": self.model.document_preamble,
            "document_legal_entity_name": self.model.document_legal_entity_name,
            "document_s3_url": self.model.document_s3_url,
            "document_tabs": self.model.document_tabs,
        }

    def get_document_name(self):
        return self.model.document_name

    def get_document_file_id(self):
        return self.model.document_file_id

    def get_document_content_type(self):
        return self.model.document_content_type

    def get_document_author_name(self):
        return self.model.document_author_name

    def get_document_content(self):
        content_type = self.get_document_content_type()
        if content_type is None:
            cla.log.warning("Empty content type for document - not sure how to retrieve content")
        else:
            if content_type.startswith("storage+"):
                filename = self.get_document_file_id()
                return cla.utils.get_storage_service().retrieve(filename)
        return self.model.document_content

    def get_document_major_version(self):
        return self.model.document_major_version

    def get_document_minor_version(self):
        return self.model.document_minor_version

    def get_document_creation_date(self):
        return dateutil.parser.parse(self.model.document_creation_date)

    def get_document_preamble(self):
        return self.model.document_preamble

    def get_document_legal_entity_name(self):
        return self.model.document_legal_entity_name

    def get_document_s3_url(self):
        return self.model.document_s3_url

    def get_document_tabs(self):
        tabs = []
        for tab in self.model.document_tabs:
            tab_obj = DocumentTab()
            tab_obj.model = tab
            tabs.append(tab_obj)
        return tabs

    def set_document_author_name(self, document_author_name):
        self.model.document_author_name = document_author_name

    def set_document_name(self, document_name):
        self.model.document_name = document_name

    def set_document_file_id(self, document_file_id):
        self.model.document_file_id = document_file_id

    def set_document_content_type(self, document_content_type):
        self.model.document_content_type = document_content_type

    def set_document_content(self, document_content, b64_encoded=True):
        content_type = self.get_document_content_type()
        if content_type is not None and content_type.startswith("storage+"):
            if b64_encoded:
                document_content = base64.b64decode(document_content)
            filename = self.get_document_file_id()
            if filename is None:
                filename = str(uuid.uuid4())
                self.set_document_file_id(filename)
            cla.log.info(
                "Saving document content for %s to %s", self.get_document_name(), filename,
            )
            cla.utils.get_storage_service().store(filename, document_content)
        else:
            self.model.document_content = document_content

    def set_document_major_version(self, version):
        self.model.document_major_version = version

    def set_document_minor_version(self, version):
        self.model.document_minor_version = version

    def set_document_creation_date(self, document_creation_date):
        self.model.document_creation_date = document_creation_date.isoformat()

    def set_document_preamble(self, document_preamble):
        self.model.document_preamble = document_preamble

    def set_document_legal_entity_name(self, entity_name):
        self.model.document_legal_entity_name = entity_name

    def set_document_s3_url(self, document_s3_url):
        self.model.document_s3_url = document_s3_url

    def set_document_tabs(self, tabs):
        self.model.document_tabs = tabs

    def add_document_tab(self, tab):
        self.model.document_tabs.append(tab.model)

    def set_raw_document_tabs(self, tabs_data):
        self.model.document_tabs = []
        for tab_data in tabs_data:
            self.add_raw_document_tab(tab_data)

    def add_raw_document_tab(self, tab_data):
        tab = DocumentTab()
        tab.set_document_tab_type(tab_data["type"])
        tab.set_document_tab_id(tab_data["id"])
        tab.set_document_tab_name(tab_data["name"])
        if "position_x" in tab_data:
            tab.set_document_tab_position_x(tab_data["position_x"])
        if "position_y" in tab_data:
            tab.set_document_tab_position_y(tab_data["position_y"])
        tab.set_document_tab_width(tab_data["width"])
        tab.set_document_tab_height(tab_data["height"])
        tab.set_document_tab_page(tab_data["page"])
        if "anchor_string" in tab_data:
            tab.set_document_tab_anchor_string(tab_data["anchor_string"])
        if "anchor_ignore_if_not_present" in tab_data:
            tab.set_document_tab_anchor_ignore_if_not_present(tab_data["anchor_ignore_if_not_present"])
        if "anchor_x_offset" in tab_data:
            tab.set_document_tab_anchor_x_offset(tab_data["anchor_x_offset"])
        if "anchor_y_offset" in tab_data:
            tab.set_document_tab_anchor_y_offset(tab_data["anchor_y_offset"])
        self.add_document_tab(tab)


class ProjectModel(BaseModel):
    """
    Represents a project in the database.
    """

    class Meta:
        """Meta class for Project."""

        table_name = "cla-{}-projects".format(stage)
        if stage == "local":
            host = "http://localhost:8000"

    project_id = UnicodeAttribute(hash_key=True)
    project_external_id = UnicodeAttribute()
    project_name = UnicodeAttribute()
    project_name_lower = UnicodeAttribute(null=True)
    project_individual_documents = ListAttribute(of=DocumentModel, default=[])
    project_corporate_documents = ListAttribute(of=DocumentModel, default=[])
    project_member_documents = ListAttribute(of=DocumentModel, default=[])
    project_icla_enabled = BooleanAttribute(default=True)
    project_ccla_enabled = BooleanAttribute(default=True)
    project_ccla_requires_icla_signature = BooleanAttribute(default=False)
    project_live = BooleanAttribute(default=False)
    foundation_sfid = UnicodeAttribute(null=True)
    root_project_repositories_count = NumberAttribute(null=True)
    note = UnicodeAttribute(null=True)
    # Indexes
    project_external_id_index = ExternalProjectIndex()
    project_name_search_index = ProjectNameIndex()
    project_name_lower_search_index = ProjectNameLowerIndex()
    foundation_sfid_project_name_index = ProjectFoundationIDIndex()

    project_acl = UnicodeSetAttribute(default=set())
    # Default is v1 for all of our models - override for this model so that we can redirect to new UI when ready
    # version = UnicodeAttribute(default="v2")  # Schema version is v2 for Project Models


class Project(model_interfaces.Project):  # pylint: disable=too-many-public-methods
    """
    ORM-agnostic wrapper for the DynamoDB Project model.
    """

    def __init__(
            self,
            project_id=None,
            project_external_id=None,
            project_name=None,
            project_name_lower=None,
            project_icla_enabled=True,
            project_ccla_enabled=True,
            project_ccla_requires_icla_signature=False,
            project_acl=None,
            project_live=False,
            note=None
    ):
        super(Project).__init__()
        self.model = ProjectModel()
        self.model.project_id = project_id
        self.model.project_external_id = project_external_id
        self.model.project_name = project_name
        self.model.project_name_lower = project_name_lower
        self.model.project_icla_enabled = project_icla_enabled
        self.model.project_ccla_enabled = project_ccla_enabled
        self.model.project_ccla_requires_icla_signature = project_ccla_requires_icla_signature
        self.model.project_acl = project_acl
        self.model.project_live = project_live
        self.model.note = note

    def __str__(self):
        return (
            f"id:{self.model.project_id}, "
            f"project_name:{self.model.project_name}, "
            f"project_name_lower:{self.model.project_name_lower}, "
            f"project_external_id:{self.model.project_external_id}, "
            f"foundation_sfid:{self.model.foundation_sfid}, "
            f"project_icla_enabled: {self.model.project_icla_enabled}, "
            f"project_ccla_enabled: {self.model.project_ccla_enabled}, "
            f"project_ccla_requires_icla_signature: {self.model.project_ccla_requires_icla_signature}, "
            f"project_live: {self.model.project_live}, "
            f"project_acl: {self.model.project_acl}, "
            f"root_project_repositories_count: {self.model.root_project_repositories_count}, "
            f"date_created: {self.model.date_created}, "
            f"date_modified: {self.model.date_modified}, "
            f"version: {self.model.version}"
        )

    def to_dict(self):
        individual_documents = []
        corporate_documents = []
        member_documents = []
        for doc in self.model.project_individual_documents:
            document = Document()
            document.model = doc
            individual_documents.append(document.to_dict())
        for doc in self.model.project_corporate_documents:
            document = Document()
            document.model = doc
            corporate_documents.append(document.to_dict())
        for doc in self.model.project_member_documents:
            document = Document()
            document.model = doc
            member_documents.append(document.to_dict())
        project_dict = dict(self.model)
        project_dict["project_individual_documents"] = individual_documents
        project_dict["project_corporate_documents"] = corporate_documents
        project_dict["project_member_documents"] = member_documents

        project_dict["logoUrl"] = "{}/{}.png".format(cla_logo_url, self.model.project_external_id)

        return project_dict

    def save(self) -> None:
        self.model.date_modified = datetime.datetime.utcnow()
        self.model.save()

    def load(self, project_id):
        try:
            project = self.model.get(project_id)
        except ProjectModel.DoesNotExist:
            raise cla.models.DoesNotExist("Project not found")
        self.model = project

    def load_project_by_name(self, project_name):
        try:
            project_generator = self.model.project_name_lower_search_index.query(project_name.lower())
            for project_model in project_generator:
                self.model = project_model
                return
            # Didn't find a result - throw an error
            raise cla.models.DoesNotExist(f'Project with name {project_name} not found')
        except ProjectModel.DoesNotExist:
            raise cla.models.DoesNotExist(f'Project with name {project_name} not found')

    def delete(self):
        self.model.delete()

    def get_project_id(self):
        return self.model.project_id

    def get_foundation_sfid(self):
        return self.model.foundation_sfid

    def get_root_project_repositories_count(self):
        return self.model.root_project_repositories_count

    def get_project_external_id(self):
        return self.model.project_external_id

    def get_project_name(self):
        return self.model.project_name

    def get_project_name_lower(self):
        return self.model.project_name_lower

    def get_project_icla_enabled(self):
        return self.model.project_icla_enabled

    def get_project_ccla_enabled(self):
        return self.model.project_ccla_enabled

    def get_project_live(self):
        return self.model.project_live

    def get_project_individual_documents(self):
        documents = []
        for doc in self.model.project_individual_documents:
            document = Document()
            document.model = doc
            documents.append(document)
        return documents

    def get_project_corporate_documents(self):
        documents = []
        for doc in self.model.project_corporate_documents:
            document = Document()
            document.model = doc
            documents.append(document)
        return documents

    def get_project_individual_document(self, major_version=None, minor_version=None):
        fn = 'models.dynamodb_models.get_project_individual_document'
        document_models = self.get_project_individual_documents()
        num_documents = len(document_models)

        if num_documents < 1:
            raise cla.models.DoesNotExist("No individual document exists for this project")

        version = self._get_latest_version(document_models)
        cla.log.debug(f'{fn} - latest version is : {version}')
        document = version[2]
        return document

    def get_latest_individual_document(self):
        fn = 'models.dynamodb_models.get_latest_individual_document'
        document_models = self.get_project_individual_documents()
        version = self._get_latest_version(document_models)
        cla.log.debug(f'{fn} - latest version is : {version}')
        document = version[2]
        return document

    def get_project_corporate_document(self, major_version=None, minor_version=None):
        fn = 'models.dynamodb_models.get_project_corporate_document'
        document_models = self.get_project_corporate_documents()
        num_documents = len(document_models)
        if num_documents < 1:
            raise cla.models.DoesNotExist("No corporate document exists for this project")
        version = self._get_latest_version(document_models)
        cla.log.debug(f'{fn} - latest version is : {version}')
        document = version[2]
        return document

    def get_latest_corporate_document(self):
        """
        Helper function to return the latest corporate document belonging to a project.

        :return: Latest CCLA document object for this project.
        :rtype: cla.models.model_instances.Document
        """
        fn = 'models.dynamodb_models.get_latest_corporate_document'
        document_models = self.get_project_corporate_documents()
        version = self._get_latest_version(document_models)
        cla.log.debug(f'{fn} - latest version is : {version}')
        document = version[2]

        return document

    def _get_latest_version(self, documents):
        """
        Helper function to get the last version of the list of documents provided.

        :param documents: List of documents to check.
        :type documents: [cla.models.model_interfaces.Document]
        :return: 2-item tuple containing (major, minor) version number.
        :rtype: tuple
        """
        last_major = 0  # 0 will be returned if no document was found.
        last_minor = -1  # -1 will be returned if no document was found.
        latest_date = None
        current_document = None
        for document in documents:
            current_major = document.get_document_major_version()
            current_minor = document.get_document_minor_version()
            if current_major > last_major:
                last_major = current_major
                last_minor = current_minor
                current_document = document
                continue
            if current_major == last_major and current_minor > last_minor:
                last_minor = current_minor
                current_document = document
            # Retrieve document that has the latest date
            if not latest_date or document.get_document_creation_date() > latest_date:
                latest_date = document.get_document_creation_date()
                current_document = document
        return (last_major, last_minor, current_document)

    def get_project_ccla_requires_icla_signature(self):
        return self.model.project_ccla_requires_icla_signature

    def get_project_latest_major_version(self):
        pass
        # @todo: Loop through documents for this project, return the highest version of them all.

    def get_project_acl(self):
        return self.model.project_acl

    def get_version(self):
        return self.model.version

    def get_date_created(self):
        return self.model.date_created

    def get_date_modified(self):
        return self.model.date_modified

    def get_note(self) -> Optional[str]:
        return self.model.note

    def set_project_id(self, project_id):
        self.model.project_id = str(project_id)

    def set_foundation_sfid(self, foundation_sfid):
        self.model.foundation_sfid = str(foundation_sfid)

    def set_root_project_repositories_count(self, root_project_repositories_count):
        self.model.root_project_repositories_count = root_project_repositories_count

    def set_project_external_id(self, project_external_id):
        self.model.project_external_id = str(project_external_id)

    def set_project_name(self, project_name):
        self.model.project_name = project_name

    def set_project_name_lower(self, project_name_lower):
        self.model.project_name_lower = project_name_lower

    def set_project_icla_enabled(self, project_icla_enabled):
        self.model.project_icla_enabled = project_icla_enabled

    def set_project_ccla_enabled(self, project_ccla_enabled):
        self.model.project_ccla_enabled = project_ccla_enabled

    def set_project_live(self, project_live):
        self.model.project_live = project_live

    def set_note(self, note: str) -> None:
        self.model.note = note

    def add_project_individual_document(self, document):
        self.model.project_individual_documents.append(document.model)

    def add_project_corporate_document(self, document):
        self.model.project_corporate_documents.append(document.model)

    def remove_project_individual_document(self, document):
        new_documents = _remove_project_document(
            self.model.project_individual_documents,
            document.get_document_major_version(),
            document.get_document_minor_version(),
        )
        self.model.project_individual_documents = new_documents

    def remove_project_corporate_document(self, document):
        new_documents = _remove_project_document(
            self.model.project_corporate_documents,
            document.get_document_major_version(),
            document.get_document_minor_version(),
        )
        self.model.project_corporate_documents = new_documents

    def set_project_individual_documents(self, documents):
        self.model.project_individual_documents = documents

    def set_project_corporate_documents(self, documents):
        self.model.project_corporate_documents = documents

    def set_project_ccla_requires_icla_signature(self, ccla_requires_icla_signature):
        self.model.project_ccla_requires_icla_signature = ccla_requires_icla_signature

    def set_project_acl(self, project_acl_username):
        self.model.project_acl = set([project_acl_username])

    def add_project_acl(self, username):
        self.model.project_acl.add(username)

    def remove_project_acl(self, username):
        if username in self.model.project_acl:
            self.model.project_acl.remove(username)

    def get_project_repositories(self):
        repository_generator = RepositoryModel.repository_project_index.query(self.get_project_id())
        repositories = []
        for repository_model in repository_generator:
            repository = Repository()
            repository.model = repository_model
            repositories.append(repository)
        return repositories

    def get_project_signatures(self, signature_signed=None, signature_approved=None):
        return Signature().get_signatures_by_project(
            self.get_project_id(), signature_approved=signature_approved, signature_signed=signature_signed,
        )

    def get_projects_by_external_id(self, project_external_id, username):
        project_generator = self.model.project_external_id_index.query(project_external_id)
        projects = []
        for project_model in project_generator:
            project = Project()
            project.model = project_model
            projects.append(project)
        return projects

    def get_managers(self):
        return self.get_managers_by_project_acl(self.get_project_acl())

    def get_managers_by_project_acl(self, project_acl):
        managers = []
        user_model = User()
        for username in project_acl:
            users = user_model.get_user_by_username(str(username))
            if users is not None:
                if len(users) > 1:
                    cla.log.warning(
                        f"More than one user record was returned ({len(users)}) from user "
                        f"username: {username} query"
                    )
                managers.append(users[0])
        return managers

    def set_version(self, version):
        self.model.version = version

    def set_date_modified(self, date_modified):
        self.model.date_modified = date_modified

    def all(self, project_ids=None):
        if project_ids is None:
            projects = self.model.scan()
        else:
            projects = ProjectModel.batch_get(project_ids)
        ret = []
        for project in projects:
            proj = Project()
            proj.model = project
            ret.append(proj)
        return ret


def _remove_project_document(documents, major_version, minor_version):
    # TODO Need to optimize this on the DB side - delete directly from list of records.
    new_documents = []
    found = False
    for document in documents:
        if document.document_major_version == major_version and document.document_minor_version == minor_version:
            found = True
            if document.document_content_type.startswith("storage+"):
                cla.utils.get_storage_service().delete(document.document_file_id)
            continue
        new_documents.append(document)
    if not found:
        raise cla.models.DoesNotExist("Document revision not found")
    return new_documents


class UserModel(BaseModel):
    """
    Represents a user in the database.
    """

    class Meta:
        """Meta class for User."""

        table_name = "cla-{}-users".format(stage)
        if stage == "local":
            host = "http://localhost:8000"
        write_capacity_units = int(cla.conf["DYNAMO_WRITE_UNITS"])
        read_capacity_units = int(cla.conf["DYNAMO_READ_UNITS"])

    user_id = UnicodeAttribute(hash_key=True)
    # User Emails are specifically GitHub Emails
    user_external_id = UnicodeAttribute(null=True)
    user_emails = UnicodeSetAttribute(default=set())
    user_name = UnicodeAttribute(null=True)
    user_company_id = UnicodeAttribute(null=True)
    user_github_id = NumberAttribute(null=True)
    user_github_username = UnicodeAttribute(null=True)
    user_github_username_index = GitHubUsernameIndex()
    user_gitlab_id = NumberAttribute(null=True)
    user_gitlab_username = UnicodeAttribute(null=True)
    user_gitlab_id_index = GitLabIDIndex()
    user_gitlab_username_index = GitLabUsernameIndex()
    user_ldap_id = UnicodeAttribute(null=True)
    user_github_id_index = GitHubUserIndex()
    github_user_external_id_index = GithubUserExternalIndex()
    note = UnicodeAttribute(null=True)
    lf_email = UnicodeAttribute(null=True)
    lf_username = UnicodeAttribute(null=True)
    lf_username_index = LFUsernameIndex()
    lf_sub = UnicodeAttribute(null=True)


class User(model_interfaces.User):  # pylint: disable=too-many-public-methods
    """
    ORM-agnostic wrapper for the DynamoDB User model.
    """

    def __init__(
            self,
            user_email=None,
            user_external_id=None,
            user_github_id=None,
            user_github_username=None,
            user_gitlab_id=None,
            user_gitlab_username=None,
            user_ldap_id=None,
            lf_username=None,
            lf_sub=None,
            user_company_id=None,
            note=None,
            # this is for cases when the user has more than one email (eg. github) and the get_email
            # function is used in all over the places in legacy code. It's just not possible to introduce
            # new functionality and not forget to update any of those references
            preferred_email=None,
    ):
        super(User).__init__()
        self.model = UserModel()
        if user_email is not None:
            self.set_user_email(user_email)
        self.model.user_external_id = user_external_id
        self.model.user_github_id = user_github_id
        self.model.user_github_username = user_github_username
        self.model.user_ldap_id = user_ldap_id
        self.model.lf_username = lf_username
        self.model.lf_sub = lf_sub
        self.model.user_company_id = user_company_id
        self.model.note = note
        self._preferred_email = preferred_email
        self.model.user_gitlab_id = user_gitlab_id
        self.model.user_gitlab_username = user_gitlab_username

    def __str__(self):
        return (
            "id: {}, username: {}, gh id: {}, gh username: {}, "
            "lf email: {}, emails: {}, ldap id: {}, lf username: {}, "
            "user company id: {}, note: {}, user external id: {}, user gitlab id: {}, user gitlab username: {}"
        ).format(
            self.model.user_id,
            self.model.user_github_username,
            self.model.user_github_id,
            self.model.user_github_username,
            self.model.lf_email,
            self.model.user_emails,
            self.model.user_ldap_id,
            self.model.lf_username,
            self.model.user_company_id,
            self.model.note,
            self.model.user_external_id,
            self.model.user_gitlab_id,
            self.model.user_gitlab_username,
        )

    def to_dict(self):
        ret = dict(self.model)
        if ret["user_github_id"] == "null":
            ret["user_github_id"] = None
        if ret["user_ldap_id"] == "null":
            ret["user_ldap_id"] = None
        if ret["user_gitlab_id"] == "null":
            ret["user_gitlab_id"] = None
        return ret

    def log_info(self, msg):
        """
        Helper logger function to write the info message and the user details.
        :param msg: the log message
        :return: None
        """
        cla.log.info("{} for user: {}".format(msg, self))

    def log_debug(self, msg):
        """
        Helper logger function to write the debug message and the user details.
        :param msg: the log message
        :return: None
        """
        cla.log.debug("{} for user: {}".format(msg, self))

    def log_warning(self, msg):
        """
        Helper logger function to write the debug message and the user details.
        :param msg: the log message
        :return: None
        """
        cla.log.warning("{} for user: {}".format(msg, self))

    def save(self) -> None:
        self.model.date_modified = datetime.datetime.utcnow()
        self.model.save()

    def load(self, user_id):
        try:
            repo = self.model.get(str(user_id))
        except UserModel.DoesNotExist:
            raise cla.models.DoesNotExist("User not found")
        self.model = repo

    def delete(self):
        self.model.delete()

    def get_user_id(self):
        return self.model.user_id

    def get_lf_username(self):
        return self.model.lf_username

    def get_user_external_id(self):
        return self.model.user_external_id

    def get_lf_email(self):
        return self.model.lf_email

    def get_lf_sub(self):
        return self.model.lf_sub

    def get_user_email(self, preferred_email=None):
        """
        :param preferred_email: if the preferred email is in list of registered emails
        it'd be returned, otherwise whatever email is present will be returned randomly
        :return:
        """
        if preferred_email and self.model.lf_email is None and preferred_email == self.model.lf_email:
            return preferred_email

        preferred_email = preferred_email or self._preferred_email
        if preferred_email and preferred_email in self.model.user_emails:
            return preferred_email

        if self.model.lf_email is not None:
            return self.model.lf_email
        elif len(self.model.user_emails) > 0:
            # Ordering not guaranteed, better to use get_user_emails.
            return next(iter(self.model.user_emails), None)
        return None

    def get_user_emails(self):
        return self.model.user_emails

    def get_all_user_emails(self):
        emails = self.model.user_emails
        if self.model.lf_email is not None:
            emails.add(self.model.lf_email)

        return emails

    def get_user_name(self):
        return self.model.user_name

    def get_user_company_id(self):
        return self.model.user_company_id

    def get_user_github_id(self):
        return self.model.user_github_id

    def get_github_username(self):
        return self.model.user_github_username

    def get_user_gitlab_id(self):
        return self.model.user_gitlab_id

    def get_user_gitlab_username(self):
        return self.model.user_gitlab_username

    def get_user_github_username(self):
        """
        Getter for the user's GitHub ID.

        :return: The user's GitHub ID.
        :rtype: integer
        """
        return self.model.user_github_username

    def get_note(self):
        """
        Getter for the user's note.
        :return: the note value for the user
        :rtype: str
        """
        return self.model.note

    def set_user_id(self, user_id):
        self.model.user_id = user_id

    def set_lf_username(self, lf_username):
        self.model.lf_username = lf_username

    def set_user_external_id(self, user_external_id):
        self.model.user_external_id = user_external_id

    def set_lf_email(self, lf_email):
        self.model.lf_email = lf_email

    def set_lf_sub(self, sub):
        self.model.sub = sub

    def set_user_email(self, user_email):
        # Standard set/list operations (add or append) don't work as expected.
        # Seems to apply the operations on the class attribute which means that
        # all future user objects have all the other user's emails as well.
        # Explicitly creating new list and casting to set seems to work as expected.
        email_list = list(self.model.user_emails) + [user_email]
        self.model.user_emails = set(email_list)

    def set_user_emails(self, user_emails):
        self.model.user_emails = user_emails

    def set_user_name(self, user_name):
        self.model.user_name = user_name

    def set_user_company_id(self, company_id):
        self.model.user_company_id = company_id

    def set_user_github_id(self, user_github_id):
        self.model.user_github_id = user_github_id

    def set_user_github_username(self, user_github_username):
        self.model.user_github_username = user_github_username

    def set_user_gitlab_id(self, user_gitlab_id):
        self.model.user_gitlab_id = user_gitlab_id

    def set_user_gitlab_username(self, user_gitlab_username):
        self.model.user_gitlab_username = user_gitlab_username

    def set_note(self, note):
        self.model.note = note

    def get_user_by_email(self, user_email) -> Optional[List[User]]:
        if user_email is None:
            cla.log.warning("Unable to lookup user by user_email - email is empty")
            return None

        users = []
        for user_model in UserModel.scan(UserModel.user_emails.contains(user_email)):
            user = User()
            user.model = user_model
            users.append(user)
        if len(users) > 0:
            return users
        else:
            return None

    def get_user_by_github_id(self, user_github_id: int) -> Optional[List[User]]:
        if user_github_id is None:
            cla.log.warning("Unable to lookup user by github id - id is empty")
            return None

        users = []
        for user_model in self.model.user_github_id_index.query(int(user_github_id)):
            user = User()
            user.model = user_model
            users.append(user)
        if len(users) > 0:
            return users
        else:
            return None

    def get_user_by_username(self, username) -> Optional[List[User]]:
        if username is None:
            cla.log.warning("Unable to lookup user by username - username is empty")
            return None

        users = []
        for user_model in self.model.lf_username_index.query(username):
            user = User()
            user.model = user_model
            users.append(user)
        if len(users) > 0:
            return users
        else:
            return None

    def get_user_by_github_username(self, github_username) -> Optional[List[User]]:
        if github_username is None:
            cla.log.warning("Unable to lookup user by github_username - github_username is empty")
            return None

        users = []
        for user_model in self.model.user_github_username_index.query(github_username):
            user = User()
            user.model = user_model
            users.append(user)
        if len(users) > 0:
            return users
        else:
            return None

    def get_user_signatures(
            self, project_id=None, company_id=None, signature_signed=None, signature_approved=None,
    ):
        cla.log.debug(
            "get_user_signatures with params - "
            f"user_id: {self.get_user_id()}, "
            f"project_id: {project_id}, "
            f"company_id: {company_id}, "
            f"signature_signed: {signature_signed}, "
            f"signature_approved: {signature_approved}"
        )
        return Signature().get_signatures_by_reference(
            self.get_user_id(),
            "user",
            project_id=project_id,
            user_ccla_company_id=company_id,
            signature_approved=signature_approved,
            signature_signed=signature_signed,
        )

    def get_latest_signature(self, project_id, company_id=None, signature_signed=None, signature_approved=None) -> \
            Optional[Signature]:
        """
        Helper function to get a user's latest signature for a project.

        :param project_id: The ID of the project to check for.
        :type project_id: string
        :param company_id: The company ID if looking for an employee signature.
        :type company_id: string
        :param signature_signed: The signature signed flag
        :type signature_signed: bool
        :param signature_approved: The signature approved flag
        :type signature_approved: bool
        :return: The latest versioned signature object if it exists.
        :rtype: cla.models.model_interfaces.Signature or None
        """
        fn = 'dynamodb_models.get_latest_signature'
        cla.log.debug(
            f"{fn} - self.get_user_signatures with "
            f"user_id: {self.get_user_id()}, "
            f"project_id: {project_id}, "
            f"company_id: {company_id}"
        )
        signatures = self.get_user_signatures(project_id=project_id, company_id=company_id,
                                              signature_signed=signature_signed, signature_approved=signature_approved)
        latest = None
        for signature in signatures:
            if latest is None:
                latest = signature
            elif signature.get_signature_document_major_version() > latest.get_signature_document_major_version():
                latest = signature
            elif (
                    signature.get_signature_document_major_version() == latest.get_signature_document_major_version()
                    and signature.get_signature_document_minor_version() > latest.get_signature_document_minor_version()
            ):
                latest = signature

        if latest is None:
            cla.log.debug(
                f"{fn} - unable to find user signature using "
                f"user_id: {self.get_user_id()}, "
                f"project id: {project_id}, "
                f"company id: {company_id}"
            )
        else:
            cla.log.debug(
                f"{fn} - found user user signature using "
                f"user_id: {self.get_user_id()}, "
                f"project id: {project_id}, "
                f"company id: {company_id}"
            )

        return latest

    def preprocess_pattern(self, emails, patterns) -> bool:
        """
        Helper function that preprocesses given emails against patterns

        :param emails: User emails to be checked
        :type emails: list
        :return: True if at least one email is matched against pattern else False
        :rtype: bool
        """
        fn = 'dynamo_models.preprocess_pattern'
        for pattern in patterns:
            if pattern.startswith("*."):
                pattern = pattern.replace("*.", ".*")
            elif pattern.startswith("*"):
                pattern = pattern.replace("*", ".*")
            elif pattern.startswith("."):
                pattern = pattern.replace(".", ".*")

            preprocessed_pattern = "^.*@" + pattern + "$"
            pat = re.compile(preprocessed_pattern)
            for email in emails:
                if pat.match(email) is not None:
                    self.log_debug(f'{fn} - found user email in email approval pattern')
                    return True
        return False

    # Accepts a Signature object

    def is_approved(self, ccla_signature: Signature) -> bool:
        """
        Helper function to determine whether at least one of the user's email
        addresses are whitelisted for a particular ccla signature.

        :param ccla_signature: The ccla signature to check against.
        :type ccla_signature: cla.models.Signature
        :return: True if at least one email is whitelisted, False otherwise.
        :rtype: bool
        """
        fn = 'dynamo_models.is_approved'
        # Returns the union of lf_emails and emails (separate columns)
        emails = self.get_all_user_emails()
        if len(emails) > 0:
            # remove leading and trailing whitespace before checking emails
            emails = [email.strip() for email in emails]

        # First, we check email whitelist
        whitelist = ccla_signature.get_email_whitelist()
        cla.log.debug(f'{fn} - testing user emails: {emails} with '
                      f'CCLA approval emails: {whitelist}')

        if whitelist is not None:
            for email in emails:
                # Case insensitive match
                if email.lower() in (s.lower() for s in whitelist):
                    cla.log.debug(f'{fn} - found user email in email approval list')
                    return True
        else:
            cla.log.debug(f'{fn} - no email whitelist match for user: {self}')

        # Secondly, let's check domain whitelist
        # If a naked domain (e.g. google.com) is provided, we prefix it with '^.*@',
        # so that sub-domains are not allowed.
        # If a '*', '*.' or '.' prefix is provided, we replace the prefix with '.*\.',
        # which will allow subdomains.
        patterns = ccla_signature.get_domain_whitelist()
        cla.log.debug(f'{fn} - testing user email domains: {emails} with '
                      f'domain approval values: {patterns}')

        if patterns is not None:
            if self.preprocess_pattern(emails, patterns):
                return True
            else:
                self.log_debug(f'{fn} - did not match email: {emails} with domain: {patterns}')
        else:
            cla.log.debug(f'{fn} - no domain approval patterns defined - '
                          'skipping domain approval checks')

        # Third and Forth, check github whitelists
        github_username = self.get_user_github_username()
        github_id = self.get_user_github_id()

        # TODO: DAD -
        # Since usernames can be changed, if we have the github_id already - let's
        # lookup the username by id to see if they have changed their username
        # if the username is different, then we should reset the field to the
        # new value - this will potentially change the github username whitelist
        # since the old username is already in the list

        # Attempt to fetch the github username based on the github id
        if github_username is None and github_id is not None:
            github_username = cla.utils.lookup_user_github_username(github_id)
            if github_username is not None:
                cla.log.debug(f'{fn} - updating user record - adding github username: {github_username}')
                self.set_user_github_username(github_username)
                self.save()

        # Attempt to fetch the github id based on the github username
        if github_id is None and github_username is not None:
            github_username = github_username.strip()
            github_id = cla.utils.lookup_user_github_id(github_username)
            if github_id is not None:
                cla.log.debug(f'{fn} - updating user record - adding github id: {github_id}')
                self.set_user_github_id(github_id)
                self.save()

        # GitHub username approval list processing
        if github_username is not None:
            # remove leading and trailing whitespace from github username
            github_username = github_username.strip()
            github_whitelist = ccla_signature.get_github_whitelist()
            cla.log.debug(f'{fn} - testing user github username: {github_username} with '
                          f'CCLA github approval list: {github_whitelist}')

            if github_whitelist is not None:
                # case insensitive search
                if github_username.lower() in (s.lower() for s in github_whitelist):
                    cla.log.debug(f'{fn} - found github username in github approval list')
                    return True
        else:
            cla.log.debug(f'{fn} - users github_username is not defined - '
                          'skipping github username approval list check')

        # Check github org approval list
        if github_username is not None:
            # Load the github org approval list for this CCLA signature record
            github_org_approval_list = ccla_signature.get_github_org_whitelist()
            if github_org_approval_list is not None:
                # Fetch the list of orgs associated with this user
                cla.log.debug(f'{fn} - determining if github user {github_username} is associated '
                              f'with any of the github organizations: {github_org_approval_list}')
                github_orgs = cla.utils.lookup_github_organizations(github_username)
                if "error" not in github_orgs:
                    cla.log.debug(f'{fn} - testing user github org: {github_orgs} with '
                                  f'CCLA github org approval list: {github_org_approval_list}')

                    for dynamo_github_org in github_org_approval_list:
                        # case insensitive search
                        if dynamo_github_org.lower() in (s.lower() for s in github_orgs):
                            cla.log.debug(f'{fn} - found matching github organization for user')
                            return True
                        else:
                            cla.log.debug(f'{fn} - user {github_username} is not in the '
                                          f'organization: {dynamo_github_org}')
                else:
                    cla.log.warning(f'{fn} - unable to lookup github organizations for the user: {github_username}: '
                                    f'{github_orgs}')
            else:
                cla.log.debug(f'{fn} - no github organization approval list defined for this CCLA')
        else:
            cla.log.debug(f'{fn} - user\'s github_username is not defined - skipping github org approval list check')

        # Check GitLab username and id
        gitlab_username = self.get_user_gitlab_username()
        gitlab_id = self.get_user_gitlab_id()

        # Attempt to fetch the gitlab username based on the gitlab id
        if gitlab_username is None and gitlab_id is not None:
            github_username = cla.utils.lookup_user_gitlab_username(gitlab_id)
            if gitlab_username is not None:
                cla.log.debug(f'{fn} - updating user record - adding gitlab username: {gitlab_username}')
                self.set_user_gitlab_username(gitlab_username)
                self.save()

        # Attempt to fetch the gitlab id based on the gitlab username
        if gitlab_id is None and gitlab_username is not None:
            gitlab_username = gitlab_username.strip()
            gitlab_id = cla.utils.lookup_user_gitlab_id(gitlab_username)
            if gitlab_id is not None:
                cla.log.debug(f'{fn} - updating user record - adding gitlab id: {gitlab_id}')
                self.set_user_gitlab_id(gitlab_id)
                self.save()

        # GitLab username approval list processing
        if gitlab_username is not None:
            # remove leading and trailing whitespace from gitlab username
            gitlab_username = gitlab_username.strip()
            gitlab_whitelist = ccla_signature.get_gitlab_username_approval_list()
            cla.log.debug(f'{fn} - testing user github username: {gitlab_username} with '
                          f'CCLA github approval list: {gitlab_whitelist}')

            if gitlab_whitelist is not None:
                # case insensitive search
                if gitlab_username.lower() in (s.lower() for s in gitlab_whitelist):
                    cla.log.debug(f'{fn} - found gitlab username in gitlab approval list')
                    return True
        else:
            cla.log.debug(f'{fn} - users gitlab_username is not defined - '
                          'skipping gitlab username approval list check')

        if gitlab_username is not None:
            cla.log.debug(f'{fn} fetching gitlab org approval list items to search by username: {gitlab_username}')
            gitlab_org_approval_lists = ccla_signature.get_gitlab_org_approval_list()
            cla.log.debug(f'{fn} checking gitlab org approval list: {gitlab_org_approval_lists}')
            if gitlab_org_approval_lists:
                for gl_name in gitlab_org_approval_lists:
                    try:
                        gl_org = GitlabOrg().search_organization_by_group_url(gl_name)
                        cla.log.debug(
                            f"{fn} checking gitlab_username against approval list for gitlab group: {gl_name}")
                        gl_list = list(filter(lambda gl_user: gl_user.get('username') == gitlab_username,
                                              cla.utils.lookup_gitlab_org_members(gl_org.get_organization_id())))
                        if len(gl_list) > 0:
                            cla.log.debug(f'{fn} - found gitlab username in gitlab approval list')
                            return True
                    except DoesNotExist as err:
                        cla.log.debug(f'gitlab group with full path: {gl_name} does not exist: {err}')

        cla.log.debug(f'{fn} - unable to find user in any whitelist')
        return False

    def get_users_by_company(self, company_id):
        user_generator = self.model.scan(user_company_id__eq=str(company_id))
        users = []
        for user_model in user_generator:
            user = User()
            user.model = user_model
            users.append(user)
        return users

    def all(self, emails=None):
        if emails is None:
            users = self.model.scan()
        else:
            users = UserModel.batch_get(emails)
        ret = []
        for user in users:
            usr = User()
            usr.model = user
            ret.append(usr)
        return ret


class RepositoryModel(BaseModel):
    """
    Represents a repository in the database.
    """

    class Meta:
        """Meta class for Repository."""

        table_name = "cla-{}-repositories".format(stage)
        if stage == "local":
            host = "http://localhost:8000"

    repository_id = UnicodeAttribute(hash_key=True)
    repository_project_id = UnicodeAttribute()
    repository_name = UnicodeAttribute()
    repository_type = UnicodeAttribute()  # Gerrit, GitHub, etc.
    repository_url = UnicodeAttribute()
    repository_organization_name = UnicodeAttribute()
    repository_external_id = UnicodeAttribute(null=True)
    repository_sfdc_id = UnicodeAttribute(null=True)
    project_sfid = UnicodeAttribute(null=True)
    enabled = BooleanAttribute(default=False)
    note = UnicodeAttribute(null=True)
    repository_external_index = ExternalRepositoryIndex()
    repository_project_index = ProjectRepositoryIndex()
    project_sfid_repository_index = ProjectSFIDRepositoryIndex()
    repository_sfdc_index = SFDCRepositoryIndex()


class Repository(model_interfaces.Repository):
    """
    ORM-agnostic wrapper for the DynamoDB Repository model.
    """

    def __init__(
            self,
            repository_id=None,
            repository_project_id=None,  # pylint: disable=too-many-arguments
            repository_name=None,
            repository_type=None,
            repository_url=None,
            repository_organization_name=None,
            repository_external_id=None,
            repository_sfdc_id=None,
            note=None,
    ):
        super(Repository).__init__()
        self.model = RepositoryModel()
        self.model.repository_id = repository_id
        self.model.repository_project_id = repository_project_id
        self.model.repository_sfdc_id = repository_sfdc_id
        self.model.project_sfid = repository_sfdc_id
        self.model.repository_name = repository_name
        self.model.repository_type = repository_type
        self.model.repository_url = repository_url
        self.model.repository_organization_name = repository_organization_name
        self.model.repository_external_id = repository_external_id
        self.model.note = note

    def to_dict(self):
        return dict(self.model)

    def save(self) -> None:
        self.model.date_modified = datetime.datetime.utcnow()
        self.model.save()

    def load(self, repository_id):
        try:
            repo = self.model.get(repository_id)
        except RepositoryModel.DoesNotExist:
            raise cla.models.DoesNotExist("Repository not found")
        self.model = repo

    def get_repository_models_by_project_sfid(self, project_sfid) -> List[Repository]:
        repository_generator = self.model.project_sfid_repository_index.query(project_sfid)
        repositories = []
        for repository_model in repository_generator:
            repository = Repository()
            repository.model = repository_model
            repositories.append(repository)
        return repositories

    def get_repository_by_project_sfid(self, project_sfid) -> List[dict]:
        repository_generator = self.model.project_sfid_repository_index.query(project_sfid)
        repositories = []
        for repository_model in repository_generator:
            repository = Repository()
            repository.model = repository_model
            repositories.append(repository)
        return repositories

    def get_repository_models_by_repository_sfdc_id(self, project_sfid) -> List[Repository]:
        repository_generator = self.model.repository_sfdc_index.query(project_sfid)
        repositories = []
        for repository_model in repository_generator:
            repository = Repository()
            repository.model = repository_model
            repositories.append(repository)
        return repositories

    def get_repository_models_by_repository_cla_group_id(self, cla_group_id: str) -> List[Repository]:
        repository_generator = self.model.repository_project_index.query(cla_group_id)
        repositories = []
        for repository_model in repository_generator:
            repository = Repository()
            repository.model = repository_model
            repositories.append(repository)
        return repositories

    def delete(self):
        self.model.delete()

    def get_repository_id(self):
        return self.model.repository_id

    def get_repository_project_id(self):
        return self.model.repository_project_id

    def get_repository_name(self):
        return self.model.repository_name

    def get_repository_type(self):
        return self.model.repository_type

    def get_repository_url(self):
        return self.model.repository_url

    def get_repository_external_id(self):
        return self.model.repository_external_id

    def get_repository_sfdc_id(self):
        return self.model.repository_sfdc_id

    def get_project_sfid(self):
        return self.model.project_sfid

    def get_repository_organization_name(self):
        return self.model.repository_organization_name

    def get_enabled(self):
        return self.model.enabled

    def get_note(self):
        return self.model.note

    def set_repository_id(self, repo_id):
        self.model.repository_id = str(repo_id)

    def set_repository_project_id(self, project_id):
        self.model.repository_project_id = project_id

    def set_repository_name(self, name):
        self.model.repository_name = name

    def set_repository_type(self, repo_type):
        self.model.repository_type = repo_type

    def set_repository_url(self, repository_url):
        self.model.repository_url = repository_url

    def set_repository_external_id(self, repository_external_id):
        self.model.repository_external_id = str(repository_external_id)

    def set_repository_sfdc_id(self, repository_sfdc_id):
        self.model.repository_sfdc_id = str(repository_sfdc_id)
        self.set_project_sfid(str(repository_sfdc_id))

    def set_project_sfid(self, project_sfid):
        self.model.project_sfid = str(project_sfid)

    def set_repository_organization_name(self, organization_name):
        self.model.repository_organization_name = organization_name

    def set_enabled(self, enabled):
        self.model.enabled = enabled

    def set_note(self, note):
        self.model.note = note

    def add_note(self, note):
        if self.model.note is None:
            self.model.note = note
        else:
            self.model.note = self.model.note + ' ' + note

    def get_repositories_by_cla_group_id(self, cla_group_id):
        repository_generator = self.model.repository_project_index.query(str(cla_group_id))
        repositories = []
        for repository_model in repository_generator:
            repository = Repository()
            repository.model = repository_model
            repositories.append(repository)
        return repositories

    def get_repository_by_external_id(self, repository_external_id, repository_type):
        # TODO: Optimize this on the DB end.
        repository_generator = self.model.repository_external_index.query(str(repository_external_id))
        for repository_model in repository_generator:
            if repository_model.repository_type == repository_type:
                repository = Repository()
                repository.model = repository_model
                return repository
        return None

    def get_repository_by_sfdc_id(self, repository_sfdc_id):
        repositories = self.model.repository_sfdc_index.query(str(repository_sfdc_id))
        ret = []
        for repository in repositories:
            repo = Repository()
            repo.model = repository
            ret.append(repo)
        return ret

    def get_repositories_by_organization(self, organization_name):
        repository_generator = self.model.scan(repository_organization_name__eq=organization_name)
        repositories = []
        for repository_model in repository_generator:
            repository = Repository()
            repository.model = repository_model
            repositories.append(repository)
        return repositories

    def all(self, ids=None):
        if ids is None:
            repositories = self.model.scan()
        else:
            repositories = RepositoryModel.batch_get(ids)
        ret = []
        for repository in repositories:
            repo = Repository()
            repo.model = repository
            ret.append(repo)
        return ret


def create_filter(attributes, model):
    """
    Helper function that creates filter condition based on available attributes

    :param attributes: attributes consisting of model attributes and values
    :rtype attributes: dict
    :param model: Model instance that handles filtering
    :rtype model: pynamodb.models.Model
    """
    filter_condition = None
    for key, value in attributes.items():
        if not value:
            continue
        condition = getattr(model, key) == value
        filter_condition = (
            condition if not isinstance(filter_condition, Condition) else filter_condition & condition
        )
    return filter_condition


class SignatureModel(BaseModel):  # pylint: disable=too-many-instance-attributes
    """
    Represents an signature in the database.
    """

    class Meta:
        """Meta class for Signature."""

        table_name = "cla-{}-signatures".format(stage)
        if stage == "local":
            host = "http://localhost:8000"
        write_capacity_units = int(cla.conf["DYNAMO_WRITE_UNITS"])
        read_capacity_units = int(cla.conf["DYNAMO_READ_UNITS"])

    signature_id = UnicodeAttribute(hash_key=True)
    signature_external_id = UnicodeAttribute(null=True)
    signature_project_id = UnicodeAttribute()
    signature_document_minor_version = NumberAttribute()
    signature_document_major_version = NumberAttribute()
    signature_reference_id = UnicodeAttribute()
    signature_reference_name = UnicodeAttribute(null=True)
    signature_reference_name_lower = UnicodeAttribute(null=True)
    signature_reference_type = UnicodeAttribute()
    signature_type = UnicodeAttribute(default="cla")
    signature_signed = BooleanAttribute(default=False)
    # Signed on date/time
    signed_on = UnicodeAttribute(null=True)
    signatory_name = UnicodeAttribute(null=True)
    signing_entity_name = UnicodeAttribute(null=True)
    # Encoded string for searching
    # eg: icla#true#true#123abd-sadf0-458a-adba-a9393939393
    sigtype_signed_approved_id = UnicodeAttribute(null=True)
    signature_approved = BooleanAttribute(default=False)
    signature_sign_url = UnicodeAttribute(null=True)
    signature_return_url = UnicodeAttribute(null=True)
    signature_callback_url = UnicodeAttribute(null=True)
    signature_user_ccla_company_id = UnicodeAttribute(null=True)
    signature_acl = UnicodeSetAttribute()
    signature_project_index = ProjectSignatureIndex()
    signature_reference_index = ReferenceSignatureIndex()
    signature_envelope_id = UnicodeAttribute(null=True)
    # Callback type refers to either Gerrit or GitHub
    signature_return_url_type = UnicodeAttribute(null=True)
    note = UnicodeAttribute(null=True)
    signature_project_external_id = UnicodeAttribute(null=True)
    signature_company_signatory_id = UnicodeAttribute(null=True)
    signature_company_signatory_name = UnicodeAttribute(null=True)
    signature_company_signatory_email = UnicodeAttribute(null=True)
    signature_company_initial_manager_id = UnicodeAttribute(null=True)
    signature_company_initial_manager_name = UnicodeAttribute(null=True)
    signature_company_initial_manager_email = UnicodeAttribute(null=True)
    signature_company_secondary_manager_list = JSONAttribute(null=True)
    signature_company_signatory_index = SignatureCompanySignatoryIndex()
    signature_company_initial_manager_index = SignatureCompanyInitialManagerIndex()
    project_signature_external_id_index = SignatureProjectExternalIndex()

    # approval lists (previously called whitelists) are only used by CCLAs
    domain_whitelist = ListAttribute(null=True)
    email_whitelist = ListAttribute(null=True)
    github_whitelist = ListAttribute(null=True)
    github_org_whitelist = ListAttribute(null=True)
    gitlab_org_approval_list = ListAttribute(null=True)
    gitlab_username_approval_list = ListAttribute(null=True)

    # Additional attributes for ICLAs
    user_email = UnicodeAttribute(null=True)
    user_github_username = UnicodeAttribute(null=True)
    user_name = UnicodeAttribute(null=True)
    user_lf_username = UnicodeAttribute(null=True)
    user_docusign_name = UnicodeAttribute(null=True)
    user_docusign_date_signed = UnicodeAttribute(null=True)
    user_docusign_raw_xml = UnicodeAttribute(null=True)


class Signature(model_interfaces.Signature):  # pylint: disable=too-many-public-methods
    """
    ORM-agnostic wrapper for the DynamoDB Signature model.
    """

    def __init__(
            self,  # pylint: disable=too-many-arguments
            signature_id=None,
            signature_external_id=None,
            signature_project_id=None,
            signature_document_minor_version=None,
            signature_document_major_version=None,
            signature_reference_id=None,
            signature_reference_name=None,
            signature_reference_type="user",
            signature_type=None,
            signature_signed=False,
            signature_approved=False,
            signed_on=None,
            signatory_name=None,
            signing_entity_name=None,
            sigtype_signed_approved_id=None,
            signature_sign_url=None,
            signature_return_url=None,
            signature_callback_url=None,
            signature_user_ccla_company_id=None,
            signature_acl=None,
            signature_return_url_type=None,
            signature_envelope_id=None,
            domain_whitelist=None,
            email_whitelist=None,
            github_whitelist=None,
            github_org_whitelist=None,
            note=None,
            signature_project_external_id=None,
            signature_company_signatory_id=None,
            signature_company_signatory_name=None,
            signature_company_signatory_email=None,
            signature_company_initial_manager_id=None,
            signature_company_initial_manager_name=None,
            signature_company_initial_manager_email=None,
            signature_company_secondary_manager_list=None,
            user_email=None,
            user_github_username=None,
            user_name=None,
            user_docusign_name=None,
            user_docusign_date_signed=None,
    ):
        super(Signature).__init__()

        # Patch the deserialize function of the ListAttribute - this addresses the issue when the List is 'None'
        # See notes below in the patched function which describes the problem in more details
        attributes.ListAttribute.deserialize = patched_deserialize

        self.model = SignatureModel()
        self.model.signature_id = signature_id
        self.model.signature_external_id = signature_external_id
        self.model.signature_project_id = signature_project_id
        self.model.signature_document_minor_version = signature_document_minor_version
        self.model.signature_document_major_version = signature_document_major_version
        self.model.signature_reference_id = signature_reference_id
        self.model.signature_reference_name = signature_reference_name
        if signature_reference_name:
            self.model.signature_reference_name_lower = signature_reference_name.lower()
        self.model.signature_reference_type = signature_reference_type
        self.model.signature_type = signature_type
        self.model.signature_signed = signature_signed
        self.model.signed_on = signed_on
        self.model.signatory_name = signatory_name
        self.model.signing_entity_name = signing_entity_name
        self.model.sigtype_signed_approved_id = sigtype_signed_approved_id
        self.model.signature_approved = signature_approved
        self.model.signature_sign_url = signature_sign_url
        self.model.signature_return_url = signature_return_url
        self.model.signature_callback_url = signature_callback_url
        self.model.signature_user_ccla_company_id = signature_user_ccla_company_id
        self.model.signature_acl = signature_acl
        self.model.signature_return_url_type = signature_return_url_type
        self.model.signature_envelope_id = signature_envelope_id
        self.model.domain_whitelist = domain_whitelist
        self.model.email_whitelist = email_whitelist
        self.model.github_whitelist = github_whitelist
        self.model.github_org_whitelist = github_org_whitelist
        self.model.note = note
        self.model.signature_project_external_id = signature_project_external_id
        self.model.signature_company_signatory_id = signature_company_signatory_id
        self.model.signature_company_signatory_email = signature_company_signatory_email
        self.model.signature_company_initial_manager_id = signature_company_initial_manager_id
        self.model.signature_company_initial_manager_name = signature_company_initial_manager_name
        self.model.signature_company_initial_manager_email = signature_company_initial_manager_email
        self.model.signature_company_secondary_manager_list = signature_company_secondary_manager_list
        self.model.user_email = user_email
        self.model.user_github_username = user_github_username
        self.model.user_name = user_name
        self.model.user_docusign_name = user_docusign_name
        # in format of 2020-12-21T08:29:20.51
        self.model.user_docusign_date_signed = user_docusign_date_signed

    def __str__(self):
        return (
            "id: {}, project id: {}, reference id: {}, reference name: {}, reference name lower: {}, "
            "reference type: {}, "
            "user cla company id: {}, signed: {}, signed_on: {}, signatory_name: {}, signing entity name: {},"
            "sigtype_signed_approved_id: {}, "
            "approved: {}, domain whitelist: {}, "
            "email whitelist: {}, github user whitelist: {}, github domain whitelist: {}, "
            "note: {},signature project external id: {}, signature company signatory id: {}, "
            "signature company signatory name: {}, signature company signatory email: {},"
            "signature company initial manager id: {}, signature company initial manager name: {},"
            "signature company initial manager email: {}, signature company secondary manager list: {},"
            "user_email: {}, user_github_username: {}, user_name: {}, "
            "user_docusign_name: {}, user_docusign_date_signed: {}, "
            "created_on: {}, updated_on: {}"
        ).format(
            self.model.signature_id,
            self.model.signature_project_id,
            self.model.signature_reference_id,
            self.model.signature_reference_name,
            self.model.signature_reference_name_lower,
            self.model.signature_reference_type,
            self.model.signature_user_ccla_company_id,
            self.model.signature_signed,
            self.model.signed_on,
            self.model.signatory_name,
            self.model.signing_entity_name,
            self.model.sigtype_signed_approved_id,
            self.model.signature_approved,
            self.model.domain_whitelist,
            self.model.email_whitelist,
            self.model.github_whitelist,
            self.model.github_org_whitelist,
            self.model.note,
            self.model.signature_project_external_id,
            self.model.signature_company_signatory_id,
            self.model.signature_company_signatory_name,
            self.model.signature_company_signatory_email,
            self.model.signature_company_initial_manager_id,
            self.model.signature_company_initial_manager_name,
            self.model.signature_company_initial_manager_email,
            self.model.signature_company_secondary_manager_list,
            self.model.user_email,
            self.model.user_github_username,
            self.model.user_name,
            self.model.user_docusign_name,
            self.model.user_docusign_date_signed,
            self.model.get_date_created(),
            self.model.get_date_modified(),
        )

    def to_dict(self):
        """
        to_dict returns dictionary  representation of the model, this is what's sent back as
        API result to the users, this is the place we need to filter out some sensitive data
        (eg. user_docusign_raw_xml)
        :return:
        """
        d = dict(self.model)
        keys_to_filter = ["user_docusign_raw_xml"]

        for k in keys_to_filter:
            if k in d:
                del d[k]
        return d

    def save(self) -> None:
        self.model.date_modified = datetime.datetime.utcnow()
        self.model.save()

    def load(self, signature_id):
        try:
            signature = self.model.get(signature_id)
        except SignatureModel.DoesNotExist:
            raise cla.models.DoesNotExist("Signature not found")
        self.model = signature

    def delete(self):
        self.model.delete()

    def get_signature_id(self):
        return self.model.signature_id

    def get_signature_external_id(self):
        return self.model.signature_external_id

    def get_signature_project_id(self):
        return self.model.signature_project_id

    def get_signature_document_minor_version(self):
        return self.model.signature_document_minor_version

    def get_signature_document_major_version(self):
        return self.model.signature_document_major_version

    def get_signature_type(self):
        return self.model.signature_type

    def get_signature_signed(self):
        return self.model.signature_signed

    def get_signed_on(self):
        return self.model.signed_on

    def get_signatory_name(self):
        return self.model.signatory_name

    def get_signing_entity_name(self):
        return self.model.signing_entity_name

    def get_sigtype_signed_approved_id(self):
        return self.model.sigtype_signed_approved_id

    def get_signature_approved(self):
        return self.model.signature_approved

    def get_signature_sign_url(self):
        return self.model.signature_sign_url

    def get_signature_return_url(self):
        return self.model.signature_return_url

    def get_signature_callback_url(self):
        return self.model.signature_callback_url

    def get_signature_reference_id(self):
        return self.model.signature_reference_id

    def get_signature_reference_name(self):
        return self.model.signature_reference_name

    def get_signature_reference_name_lower(self):
        return self.model.signature_reference_name_lower

    def get_signature_reference_type(self):
        return self.model.signature_reference_type

    def get_signature_user_ccla_company_id(self):
        return self.model.signature_user_ccla_company_id

    def get_signature_acl(self):
        return self.model.signature_acl or set()

    def get_signature_return_url_type(self):
        # Refers to either Gerrit or GitHub
        return self.model.signature_return_url_type

    def get_signature_envelope_id(self):
        return self.model.signature_envelope_id

    def get_domain_whitelist(self):
        return self.model.domain_whitelist

    def get_email_whitelist(self):
        return self.model.email_whitelist

    def get_github_whitelist(self):
        return self.model.github_whitelist

    def get_github_org_whitelist(self):
        return self.model.github_org_whitelist

    def get_gitlab_org_approval_list(self):
        return self.model.gitlab_org_approval_list

    def get_gitlab_username_approval_list(self):
        return self.model.gitlab_username_approval_list

    def get_note(self):
        return self.model.note

    def get_signature_company_signatory_id(self):
        return self.model.signature_company_signatory_id

    def get_signature_company_signatory_name(self):
        return self.model.signature_company_signatory_name

    def get_signature_company_signatory_email(self):
        return self.model.signature_company_signatory_email

    def get_signature_company_initial_manager_id(self):
        return self.model.signature_company_initial_manager_id

    def get_signature_company_initial_manager_name(self):
        return self.model.signature_company_initial_manager_name

    def get_signature_company_initial_manager_email(self):
        return self.model.signature_company_initial_manager_email

    def get_signature_company_secondary_manager_list(self):
        return self.model.signature_company_secondary_manager_list

    def get_signature_project_external_id(self):
        return self.model.signature_project_external_id

    def get_user_email(self):
        return self.model.user_email

    def get_user_github_username(self):
        return self.model.user_github_username

    def get_user_name(self):
        return self.model.user_name

    def get_user_lf_username(self):
        return self.model.user_lf_username

    def get_user_docusign_name(self):
        return self.model.user_docusign_name

    def get_user_docusign_date_signed(self):
        return self.model.user_docusign_date_signed

    def get_user_docusign_raw_xml(self):
        return self.model.user_docusign_raw_xml

    def set_signature_id(self, signature_id):
        self.model.signature_id = str(signature_id)

    def set_signature_external_id(self, signature_external_id):
        self.model.signature_external_id = str(signature_external_id)

    def set_signature_project_id(self, project_id):
        self.model.signature_project_id = str(project_id)

    def set_signature_document_minor_version(self, document_minor_version):
        self.model.signature_document_minor_version = int(document_minor_version)

    def set_signature_document_major_version(self, document_major_version):
        self.model.signature_document_major_version = int(document_major_version)

    def set_signature_type(self, signature_type):
        self.model.signature_type = signature_type

    def set_signature_signed(self, signed):
        self.model.signature_signed = bool(signed)

    def set_signed_on(self, signed_on):
        self.model.signed_on = signed_on

    def set_signatory_name(self, signatory_name):
        self.model.signatory_name = signatory_name

    def set_signing_entity_name(self, signing_entity_name):
        self.model.signing_entity_name = signing_entity_name

    def set_sigtype_signed_approved_id(self, sigtype_signed_approved_id):
        self.model.sigtype_signed_approved_id = sigtype_signed_approved_id

    def set_signature_approved(self, approved):
        self.model.signature_approved = bool(approved)

    def set_signature_sign_url(self, sign_url):
        self.model.signature_sign_url = sign_url

    def set_signature_return_url(self, return_url):
        self.model.signature_return_url = return_url

    def set_signature_callback_url(self, callback_url):
        self.model.signature_callback_url = callback_url

    def set_signature_reference_id(self, reference_id):
        self.model.signature_reference_id = reference_id

    def set_signature_reference_name(self, reference_name):
        self.model.signature_reference_name = reference_name
        self.model.signature_reference_name_lower = reference_name.lower()

    def set_signature_reference_type(self, reference_type):
        self.model.signature_reference_type = reference_type

    def set_signature_user_ccla_company_id(self, company_id):
        self.model.signature_user_ccla_company_id = company_id

    def set_signature_acl(self, signature_acl_username):
        self.model.signature_acl = set([signature_acl_username])

    def set_signature_return_url_type(self, signature_return_url_type):
        self.model.signature_return_url_type = signature_return_url_type

    def set_signature_envelope_id(self, signature_envelope_id):
        self.model.signature_envelope_id = signature_envelope_id

    def set_signature_company_signatory_id(self, signature_company_signatory_id):
        self.model.signature_company_signatory_id = signature_company_signatory_id

    def set_signature_company_signatory_name(self, signature_company_signatory_name):
        self.model.signature_company_signatory_name = signature_company_signatory_name

    def set_signature_company_signatory_email(self, signature_company_signatory_email):
        self.model.signature_company_signatory_email = signature_company_signatory_email

    def set_signature_company_initial_manager_id(self, signature_company_initial_manager_id):
        self.model.signature_company_initial_manager_id = signature_company_initial_manager_id

    def set_signature_company_initial_manager_name(self, signature_company_initial_manager_name):
        self.model.signature_company_initial_manager_name = signature_company_initial_manager_name

    def set_signature_company_initial_manager_email(self, signature_company_initial_manager_email):
        self.model.signature_company_initial_manager_email = signature_company_initial_manager_email

    def set_signature_company_secondary_manager_list(self, signature_company_secondary_manager_list):
        self.model.signature_company_secondary_manager_list = signature_company_secondary_manager_list

    # Remove leading and trailing whitespace for all items before setting whitelist

    def set_domain_whitelist(self, domain_whitelist):
        self.model.domain_whitelist = [domain.strip() for domain in domain_whitelist]

    def set_email_whitelist(self, email_whitelist):
        self.model.email_whitelist = [email.strip() for email in email_whitelist]

    def set_github_whitelist(self, github_whitelist):
        self.model.github_whitelist = [github_user.strip() for github_user in github_whitelist]

    def set_github_org_whitelist(self, github_org_whitelist):
        self.model.github_org_whitelist = [github_org.strip() for github_org in github_org_whitelist]

    def set_gitlab_username_approval_list(self, gitlab_username_approval_list):
        self.model.gitlab_username_approval_list = [gitlab_user.strip() for gitlab_user in
                                                    gitlab_username_approval_list]

    def set_gitlab_org_approval_list(self, gitlab_org_approval_list):
        self.model.gitlab_org_approval_list = [gitlab_org.strip() for gitlab_org in gitlab_org_approval_list]

    def set_note(self, note):
        self.model.note = note

    def set_signature_project_external_id(self, signature_project_external_id):
        self.model.signature_project_external_id = signature_project_external_id

    def add_signature_acl(self, username):
        if not self.model.signature_acl:
            self.model.signature_acl = set()
        self.model.signature_acl.add(username)

    def remove_signature_acl(self, username):
        current_acl = self.model.signature_acl or set()
        if username not in current_acl:
            return
        self.model.signature_acl.remove(username)

    def set_user_email(self, user_email):
        self.model.user_email = user_email

    def set_user_github_username(self, user_github_username):
        self.model.user_github_username = user_github_username

    def set_user_name(self, user_name):
        self.model.user_name = user_name

    def set_user_lf_username(self, user_lf_username):
        self.model.user_lf_username = user_lf_username

    def set_user_docusign_name(self, user_docusign_name):
        self.model.user_docusign_name = user_docusign_name

    def set_user_docusign_date_signed(self, user_docusign_date_signed):
        self.model.user_docusign_date_signed = user_docusign_date_signed

    def set_user_docusign_raw_xml(self, user_docusign_raw_xml):
        self.model.user_docusign_raw_xml = user_docusign_raw_xml

    def get_signatures_by_reference(
            self,  # pylint: disable=too-many-arguments
            reference_id,
            reference_type,
            project_id=None,
            user_ccla_company_id=None,
            signature_signed=None,
            signature_approved=None,
    ):
        fn = 'cla.models.dynamo_models.signature.get_signatures_by_reference'
<<<<<<< HEAD
        # TODO: Optimize this query to use filters properly.
        cla.log.debug(f'{fn} - reference_id: {reference_id}, reference_type: {reference_type}'
                      f' project_id: {project_id}, user_ccla_company_id: {project_id}'
                      f' signature_signed: {signature_signed}, signature_approved: {signature_approved}')

        # TODO - monkey patch here

        cla.log.debug(f'{fn} - performing signature_reference_id query using: {reference_id}')
=======
        cla.log.debug(f'{fn} - reference_id: {reference_id}, reference_type: {reference_type}'
                      f' project_id: {project_id}, user_ccla_company_id: {project_id}'
                      f' signature_signed: {signature_signed}, signature_approved: {signature_approved}')

        cla.log.debug(f'{fn} - performing signature_reference_id query using: {reference_id}')
        # TODO: Optimize this query to use filters properly.
>>>>>>> e9d99236
        signature_generator = self.model.signature_reference_index.query(str(reference_id))
        cla.log.debug(f'{fn} - generator.last_evaluated_key: {signature_generator.last_evaluated_key}')

        signatures = []
        for signature_model in signature_generator:
            cla.log.debug(f'{fn} - processing signature {signature_model}')

            # Skip signatures that are not the same reference type: user/company
            if signature_model.signature_reference_type != reference_type:
                cla.log.debug(f"{fn} - skipping signature - "
                              f"reference types do not match: {signature_model.signature_reference_type} "
                              f"versus {reference_type}")
                continue
            cla.log.debug(f"{fn} - signature reference types match: {signature_model.signature_reference_type}")

            # Skip signatures that are not an employee CCLA if user_ccla_company_id is present.
            # if user_ccla_company_id and signature_user_ccla_company_id are both none
            # it loads the ICLA signatures for a user.
            if signature_model.signature_user_ccla_company_id != user_ccla_company_id:
                cla.log.debug(f"{fn} - skipping signature - "
                              f"user_ccla_company_id values do not match: "
                              f"{signature_model.signature_user_ccla_company_id} "
                              f"versus {user_ccla_company_id}")
                continue

            # Skip signatures that are not of the same project
            if project_id is not None and signature_model.signature_project_id != project_id:
                cla.log.debug(f"{fn} - skipping signature - "
                              f"project_id values do not match: {signature_model.signature_project_id} "
                              f"versus {project_id}")
                continue

            # Skip signatures that do not have the same signed flags
            # e.g. retrieving only signed / approved signatures
            if signature_signed is not None and signature_model.signature_signed != signature_signed:
                cla.log.debug(f"{fn} - skipping signature - "
                              f"signature_signed values do not match: {signature_model.signature_signed} "
                              f"versus {signature_signed}")
                continue

            if signature_approved is not None and signature_model.signature_approved != signature_approved:
                cla.log.debug(f"{fn} - skipping signature - "
                              f"signature_approved values do not match: {signature_model.signature_approved} "
                              f"versus {signature_approved}")
                continue

            signature = Signature()
            signature.model = signature_model
            signatures.append(signature)
            cla.log.debug(f'{fn} -  signature match - adding signature to signature list: {signature}')
        return signatures

    def get_signatures_by_project(
            self,
            project_id,
            signature_signed=None,
            signature_approved=None,
            signature_type=None,
            signature_reference_type=None,
            signature_reference_id=None,
            signature_user_ccla_company_id=None,
    ):

        signature_attributes = {
            "signature_signed": signature_signed,
            "signature_approved": signature_approved,
            "signature_type": signature_type,
            "signature_reference_type": signature_reference_type,
            "signature_reference_id": signature_reference_id,
            "signature_user_ccla_company_id": signature_user_ccla_company_id
        }
        filter_condition = create_filter(signature_attributes, SignatureModel)

        cla.log.info("Loading signature by project for project_id: %s", project_id)
        signature_generator = self.model.signature_project_index.query(
            project_id, filter_condition=filter_condition
        )
        cla.log.info('Loaded signature by project for project_id: %s', project_id)
        signatures = []

        for signature_model in signature_generator:
            signature = Signature()
            signature.model = signature_model
            signatures.append(signature)
        cla.log.info('Returning %d signatures for project_id: %s', len(signatures), project_id)
        return signatures

    def get_signatures_by_company_project(self, company_id, project_id):
        signature_generator = self.model.signature_reference_index.query(
            company_id, SignatureModel.signature_project_id == project_id
        )
        signatures = []
        for signature_model in signature_generator:
            signature = Signature()
            signature.model = signature_model
            signatures.append(signature)
        signatures_dict = [signature_model.to_dict() for signature_model in signatures]
        return signatures_dict

    def get_ccla_signatures_by_company_project(self, company_id, project_id):
        signature_attributes = {
            "signature_signed": True,
            "signature_approved": True,
            "signature_type": 'ccla',
            "signature_reference_type": 'company',
            "signature_project_id": project_id,
        }
        filter_condition = create_filter(signature_attributes, SignatureModel)
        signature_generator = self.model.signature_reference_index.query(
            company_id, filter_condition=filter_condition & (
                SignatureModel.signature_user_ccla_company_id.does_not_exist())
        )
        signatures = []
        for signature_model in signature_generator:
            signature = Signature()
            signature.model = signature_model
            signatures.append(signature)
        cla.log.info(f'Returning {len(signatures)} signatures for '
                     f'project_id: {project_id} and '
                     f'company_id: {company_id}')
        return signatures

    def get_employee_signatures_by_company_project(self, company_id, project_id):
        signature_generator = self.model.signature_project_index.query(
            project_id, SignatureModel.signature_user_ccla_company_id == company_id
        )
        signatures = []
        for signature_model in signature_generator:
            signature = Signature()
            signature.model = signature_model
            signatures.append(signature)
        return signatures

    def get_employee_signature_by_company_project(self, company_id, project_id, user_id) -> Optional[Signature]:
        """
        Returns the employee signature for the specified user associated with
        the project/company. Returns None if no employee signature exists for
        this set of query parameters.
        """
        signature_attributes = {
            "signature_signed": True,
            "signature_approved": True,
            "signature_type": 'cla',
            "signature_reference_type": 'user',
            "signature_project_id": project_id,
            "signature_user_ccla_company_id": company_id
        }
        filter_condition = create_filter(signature_attributes, SignatureModel)
        signature_generator = self.model.signature_reference_index.query(
            user_id, filter_condition=filter_condition
        )
        signatures = []
        for signature_model in signature_generator:
            signature = Signature()
            signature.model = signature_model
            signatures.append(signature)
        # No employee signatures were found that were signed/approved
        if len(signatures) == 0:
            return None
        # Oops, we found more than 1?? This isn't good - maybe we simply return the first one?
        if len(signatures) > 1:
            cla.log.warning(
                "Why do we have more than one employee signature for this user? - Will return the first one only.")
        return signatures[0]

    def get_employee_signature_by_company_project_list(self, company_id, project_id, user_id) -> Optional[
        List[Signature]]:
        """
        Returns the employee signature for the specified user associated with
        the project/company. Returns None if no employee signature exists for
        this set of query parameters.
        """
        signature_attributes = {
            "signature_signed": True,
            "signature_approved": True,
            "signature_type": 'cla',
            "signature_reference_type": 'user',
            "signature_project_id": project_id,
            "signature_user_ccla_company_id": company_id
        }
        filter_condition = create_filter(signature_attributes, SignatureModel)
        signature_generator = self.model.signature_reference_index.query(
            user_id, filter_condition=filter_condition
        )
        signatures = []
        for signature_model in signature_generator:
            signature = Signature()
            signature.model = signature_model
            signatures.append(signature)
        # No employee signatures were found that were signed/approved
        if len(signatures) == 0:
            return None
        return signatures

    def get_employee_signatures_by_company_project_model(self, company_id, project_id) -> List[Signature]:
        signature_attributes = {
            "signature_signed": True,
            "signature_approved": True,
            "signature_type": 'cla',
            "signature_reference_type": 'user',
            "signature_user_ccla_company_id": company_id
        }
        filter_condition = create_filter(signature_attributes, SignatureModel)
        signature_generator = self.model.signature_project_index.query(
            project_id, filter_condition=filter_condition
        )
        signatures = []
        for signature_model in signature_generator:
            signature = Signature()
            signature.model = signature_model
            signatures.append(signature)
        return signatures

    def get_projects_by_company_signed(self, company_id):
        # Query returns all the signatures that the company has an approved and signed a CCLA for.
        # Loop through the signatures and retrieve only the project IDs referenced by the signatures.
        # Company Signatures
        signature_attributes = {
            "signature_signed": True,
            "signature_approved": True,
            "signature_type": 'ccla',
            "signature_reference_type": 'company',
        }
        filter_condition = create_filter(signature_attributes, SignatureModel)
        signature_generator = self.model.signature_reference_index.query(
            company_id,
            filter_condition=filter_condition & (SignatureModel.signature_user_ccla_company_id.does_not_exist())
        )
        project_ids = []
        for signature in signature_generator:
            project_ids.append(signature.signature_project_id)
        return project_ids

    def get_managers_by_signature_acl(self, signature_acl):
        managers = []
        user_model = User()
        for username in signature_acl:
            users = user_model.get_user_by_username(str(username))
            if users is not None:
                managers.append(users[0])
        return managers

    def get_managers(self):
        return self.get_managers_by_signature_acl(self.get_signature_acl())

    def all(self, ids: str = None) -> List[Signature]:
        if ids is None:
            signatures = self.model.scan()
        else:
            signatures = SignatureModel.batch_get(ids)
        ret = []
        for signature in signatures:
            sig = Signature()
            sig.model = signature
            ret.append(sig)
        return ret

    def all_limit(self, limit: Optional[int] = None, last_evaluated_key: Optional[str] = None) -> \
            (List[Signature], str, int):
        result_iterator = self.model.scan(limit=limit, last_evaluated_key=last_evaluated_key)
        ret = []
        for signature in result_iterator:
            sig = Signature()
            sig.model = signature
            ret.append(sig)
        return ret, result_iterator.last_evaluated_key, result_iterator.total_count


class ProjectCLAGroupModel(BaseModel):
    """
    Represents the lookuptable for clagroup and salesforce projects
    """

    class Meta:
        """Meta class for ProjectCLAGroup. """

        table_name = "cla-{}-projects-cla-groups".format(stage)
        if stage == "local":
            host = "http://localhost:8000"

    project_sfid = UnicodeAttribute(hash_key=True)
    project_name = UnicodeAttribute(null=True)
    cla_group_id = UnicodeAttribute(null=True)
    cla_group_name = UnicodeAttribute(null=True)
    foundation_sfid = UnicodeAttribute(null=True)
    foundation_name = UnicodeAttribute(null=True)
    foundation_sfid_index = FoundationSfidIndex()
    repositories_count = NumberAttribute(null=True)
    note = UnicodeAttribute(null=True)
    cla_group_id_index = CLAGroupIDIndex()


class ProjectCLAGroup(model_interfaces.ProjectCLAGroup):
    """
    ORM-agnostic wrapper for the DynamoDB ProjectCLAGroup model.
    """

    def __init__(self, project_sfid=None, project_name=None,
                 foundation_sfid=None, foundation_name=None,
                 cla_group_id=None, cla_group_name=None,
                 repositories_count=0, note=None, version='v1'):
        super(ProjectCLAGroup).__init__()
        self.model = ProjectCLAGroupModel()
        self.model.project_sfid = project_sfid
        self.model.project_name = project_name
        self.model.foundation_sfid = foundation_sfid
        self.model.foundation_name = foundation_name
        self.model.cla_group_id = cla_group_id
        self.model.cla_group_name = cla_group_name
        self.model.repositories_count = repositories_count
        self.model.note = note
        self.model.version = version

    def __str__(self):
        return (
            f"cla_group_id: {self.model.cla_group_id}",
            f"cla_group_name: {self.model.cla_group_name}",
            f"project_sfid: {self.model.project_sfid}",
            f"project_name: {self.model.project_name}",
            f"foundation_sfid: {self.model.foundation_sfid}",
            f"foundation_name: {self.model.foundation_name}",
            f"repositories_count: {self.model.repositories_count}",
            f"note: {self.model.note}",
            f"date_created: {self.model.date_created}",
            f"date_modified: {self.model.date_modified}",
            f"version: {self.model.version}",
        )

    def to_dict(self):
        return dict(self.model)

    def save(self):
        self.model.date_modified = datetime.datetime.utcnow()
        return self.model.save()

    def load(self, project_sfid):
        try:
            project_cla_group = self.model.get(project_sfid)
        except ProjectCLAGroupModel.DoesNotExist:
            raise cla.models.DoesNotExist("projectCLAGroup does not exist")
        self.model = project_cla_group

    def delete(self):
        self.model.delete()

    @property
    def signed_at_foundation(self) -> bool:
        foundation_level_cla = False
        if self.model.foundation_sfid:
            # Get all records that have the same foundation ID (including this current record)
            for mapping in self.get_by_foundation_sfid(self.model.foundation_sfid):
                # Foundation level CLA means that we have an entry where the FoundationSFID == ProjectSFID
                if mapping.get_foundation_sfid() == mapping.get_project_sfid():
                    foundation_level_cla = True
                    break
                    # DD: The below logic is incorrect - does not matter if we have a standalone project or not
                    # First check if project is a standalone project
                    # ps = ProjectService
                    # if not ps.is_standalone(mapping.get_project_sfid()):
                    #    foundation_level_cla = True
                    # break

        return foundation_level_cla

    def get_project_sfid(self) -> str:
        return self.model.project_sfid

    def get_project_name(self) -> str:
        return self.model.project_name

    def get_foundation_sfid(self) -> str:
        return self.model.foundation_sfid

    def get_foundation_name(self) -> str:
        return self.model.foundation_name

    def get_cla_group_id(self) -> str:
        return self.model.cla_group_id

    def get_cla_group_name(self) -> str:
        return self.model.cla_group_name

    def get_repositories_count(self) -> int:
        return self.model.repositories_count

    def get_note(self) -> str:
        return self.model.note

    def get_version(self) -> str:
        return self.model.version

    def set_project_sfid(self, project_sfid):
        self.model.project_sfid = project_sfid

    def set_project_name(self, project_name):
        self.model.project_name = project_name

    def set_foundation_sfid(self, foundation_sfid):
        self.model.foundation_sfid = foundation_sfid

    def set_foundation_name(self, foundation_name):
        self.model.foundation_name = foundation_name

    def set_cla_group_id(self, cla_group_id):
        self.model.cla_group_id = cla_group_id

    def set_cla_group_name(self, cla_group_name):
        self.model.cla_group_name = cla_group_name

    def set_repositories_count(self, repositories_count):
        self.model.repositories_count = repositories_count

    def set_note(self, note):
        self.model.note = note

    def set_date_modified(self, date_modified):
        self.model.date_modified = date_modified

    def get_by_foundation_sfid(self, foundation_sfid) -> List[ProjectCLAGroup]:
        project_cla_groups = ProjectCLAGroupModel.foundation_sfid_index.query(foundation_sfid)
        ret = []
        for project_cla_group in project_cla_groups:
            proj_cla_group = ProjectCLAGroup()
            proj_cla_group.model = project_cla_group
            ret.append(proj_cla_group)
        return ret

    def get_by_cla_group_id(self, cla_group_id) -> List[ProjectCLAGroup]:
        project_cla_groups = ProjectCLAGroupModel.cla_group_id_index.query(cla_group_id)
        ret = []
        for project_cla_group in project_cla_groups:
            proj_cla_group = ProjectCLAGroup()
            proj_cla_group.model = project_cla_group
            ret.append(proj_cla_group)
        return ret

    def all(self, project_sfids=None) -> List[ProjectCLAGroup]:
        if project_sfids is None:
            project_cla_groups = self.model.scan()
        else:
            project_cla_groups = ProjectCLAGroupModel.batch_get(project_sfids)
        ret = []
        for project_cla_group in project_cla_groups:
            proj_cla_group = ProjectCLAGroup()
            proj_cla_group.model = project_cla_group
            ret.append(proj_cla_group)
        return ret


class CompanyModel(BaseModel):
    """
    Represents an company in the database.
    """

    class Meta:
        """Meta class for Company."""

        table_name = "cla-{}-companies".format(stage)
        if stage == "local":
            host = "http://localhost:8000"

    company_id = UnicodeAttribute(hash_key=True)
    company_external_id = UnicodeAttribute(null=True)
    company_manager_id = UnicodeAttribute(null=True)
    company_name = UnicodeAttribute()  # parent
    signing_entity_name = UnicodeAttribute()  # also the parent name or could be alternative name
    company_name_index = CompanyNameIndex()
    signing_entity_name_index = SigningEntityNameIndex()
    company_external_id_index = ExternalCompanyIndex()
    company_acl = UnicodeSetAttribute(default=set())
    note = UnicodeAttribute(null=True)


class Company(model_interfaces.Company):  # pylint: disable=too-many-public-methods
    """
    ORM-agnostic wrapper for the DynamoDB Company model.
    """

    def __init__(
            self,  # pylint: disable=too-many-arguments
            company_id=None,
            company_external_id=None,
            company_manager_id=None,
            company_name=None,
            signing_entity_name=None,
            company_acl=None,
            note=None,
    ):
        super(Company).__init__()

        # Patch the deserialize function of the ListAttribute - this addresses the issue when the List is 'None'
        # See notes below in the patched function which describes the problem in more details
        attributes.ListAttribute.deserialize = patched_deserialize

        self.model = CompanyModel()
        self.model.company_id = company_id
        self.model.company_external_id = company_external_id
        self.model.company_manager_id = company_manager_id
        self.model.company_name = company_name
        if signing_entity_name:
            self.model.signing_entity_name = signing_entity_name
        else:
            self.model.signing_entity_name = company_name
        self.model.company_acl = company_acl
        self.model.note = note

    def __str__(self) -> str:
        return (
            f"id:{self.model.company_id}, "
            f"name: {self.model.company_name}, "
            f"signing_entity_name: {self.model.signing_entity_name}, "
            f"external id: {self.model.company_external_id}, "
            f"manager id: {self.model.company_manager_id}, "
            f"acl: {self.model.company_acl}, "
            f"note: {self.model.note}"
        )

    def to_dict(self) -> dict:
        return dict(self.model)

    def save(self) -> None:
        self.model.date_modified = datetime.datetime.utcnow()
        self.model.save()

    def load(self, company_id: str) -> None:
        try:
            company = self.model.get(str(company_id))
        except CompanyModel.DoesNotExist:
            raise cla.models.DoesNotExist("Company not found")
        self.model = company

    def load_company_by_name(self, company_name: str) -> Optional[DoesNotExist]:
        try:
            company_generator = self.model.company_name_index.query(company_name)
            for company_model in company_generator:
                self.model = company_model
                return
            # Didn't find a result - throw an error
            raise cla.models.DoesNotExist(f'Company with name {company_name} not found')
        except CompanyModel.DoesNotExist:
            raise cla.models.DoesNotExist(f'Company with name {company_name} not found')

    def delete(self) -> None:
        self.model.delete()

    def get_company_id(self) -> str:
        return self.model.company_id

    def get_company_external_id(self) -> str:
        return self.model.company_external_id

    def get_company_manager_id(self) -> str:
        return self.model.company_manager_id

    def get_company_name(self) -> str:
        return self.model.company_name

    def get_signing_entity_name(self) -> str:
        # if self.model.signing_entity_name is None:
        #    return self.model.company_name
        return self.model.signing_entity_name

    def get_company_acl(self) -> Optional[List[str]]:
        return self.model.company_acl

    def get_note(self) -> str:
        return self.model.note

    def set_company_id(self, company_id: str) -> None:
        self.model.company_id = company_id

    def set_company_external_id(self, company_external_id: str) -> None:
        self.model.company_external_id = company_external_id

    def set_company_manager_id(self, company_manager_id: str) -> None:
        self.model.company_manager_id = company_manager_id

    def set_company_name(self, company_name: str) -> None:
        self.model.company_name = str(company_name)

    def set_signing_entity_name(self, signing_entity_name: str) -> None:
        self.model.signing_entity_name = signing_entity_name

    def set_company_acl(self, company_acl_username: str) -> None:
        self.model.company_acl = set([company_acl_username])

    def set_note(self, note: str) -> None:
        self.model.note = note

    def update_note(self, note: str) -> None:
        if self.model.note:
            self.model.note = self.model.note + ' ' + note
        else:
            self.model.note = note

    def set_date_modified(self) -> None:
        """
        Updates the company modified date/time to the current time.
        """
        self.model.date_modified = datetime.datetime.now()

    def add_company_acl(self, username: str) -> None:
        self.model.company_acl.add(username)

    def remove_company_acl(self, username: str) -> None:
        if username in self.model.company_acl:
            self.model.company_acl.remove(username)

    def get_managers(self) -> List[User]:
        return self.get_managers_by_company_acl(self.get_company_acl())

    def get_company_signatures(self, project_id: str = None, signature_signed: bool = None,
                               signature_approved: bool = None) -> Optional[List[Signature]]:
        return Signature().get_signatures_by_reference(
            self.get_company_id(),
            "company",
            project_id=project_id,
            signature_approved=signature_approved,
            signature_signed=signature_signed,
        )

    def get_latest_signature(self, project_id: str, signature_signed: bool = None,
                             signature_approved: bool = None) -> Optional[Signature]:
        """
        Helper function to get a company's latest signature for a project.

        :param project_id: The ID of the project to check for.
        :type project_id: string
        :param signature_signed: The signature signed flag
        :type signature_signed: bool
        :param signature_approved: The signature approved flag
        :type signature_approved: bool
        :return: The latest versioned signature object if it exists.
        :rtype: cla.models.model_interfaces.Signature or None
        """
        cla.log.debug(f"locating latest signature - project_id={project_id}, "
                      f"signature_signed={signature_signed}, "
                      f"signature_approved={signature_approved}")
        signatures = self.get_company_signatures(
            project_id=project_id, signature_signed=signature_signed, signature_approved=signature_approved)
        latest = None
        cla.log.debug(f"retrieved {len(signatures)}")
        for signature in signatures:
            if latest is None:
                latest = signature
            elif signature.get_signature_document_major_version() > latest.get_signature_document_major_version():
                latest = signature
            elif (
                    signature.get_signature_document_major_version() == latest.get_signature_document_major_version()
                    and signature.get_signature_document_minor_version() > latest.get_signature_document_minor_version()
            ):
                latest = signature

        return latest

    def get_company_by_id(self, company_id: str):
        companies = self.model.scan()
        for company in companies:
            org = Company()
            org.model = company
            if org.model.company_id == company_id:
                return org
        return None

    def get_company_by_external_id(self, company_external_id: str):
        company_generator = self.model.company_external_id_index.query(company_external_id)
        companies = []
        for company_model in company_generator:
            company = Company()
            company.model = company_model
            companies.append(company)
        return companies

    def all(self, ids: List[str] = None):
        if ids is None:
            companies = self.model.scan()
        else:
            companies = CompanyModel.batch_get(ids)
        ret = []
        for company in companies:
            org = Company()
            org.model = company
            ret.append(org)
        return ret

    def get_companies_by_manager(self, manager_id: str):
        company_generator = self.model.scan(company_manager_id__eq=str(manager_id))
        companies = []
        for company_model in company_generator:
            company = Company()
            company.model = company_model
            companies.append(company)
        companies_dict = [company_model.to_dict() for company_model in companies]
        return companies_dict

    def get_managers_by_company_acl(self, company_acl: List[str]) -> Optional[List[User]]:
        managers = []
        user_model = User()
        for username in company_acl:
            users = user_model.get_user_by_username(str(username))
            if len(users) > 1:
                cla.log.warning(f"More than one user record returned for username: {username}")
            if users is not None:
                managers.append(users[0])
        return managers


class StoreModel(Model):
    """
    Represents a key-value store in a DynamoDB.
    """

    class Meta:
        """Meta class for Store."""

        table_name = "cla-{}-store".format(stage)
        if stage == "local":
            host = "http://localhost:8000"
        write_capacity_units = int(cla.conf["DYNAMO_WRITE_UNITS"])
        read_capacity_units = int(cla.conf["DYNAMO_READ_UNITS"])

    key = UnicodeAttribute(hash_key=True)
    value = JSONAttribute()
    expire = NumberAttribute()


class Store(key_value_store_interface.KeyValueStore):
    """
    ORM-agnostic wrapper for the DynamoDB key-value store model.
    """

    def __init__(self):
        super(Store).__init__()

    def set(self, key, value):
        model = StoreModel()
        model.key = key
        model.value = value
        model.expire = self.get_expire_timestamp()
        model.save()

    def get(self, key):
        import json
        model = StoreModel()
        try:
            val = model.get(key).value
            if isinstance(val, dict):
                val = json.dumps(val)
            return val
        except StoreModel.DoesNotExist:
            raise cla.models.DoesNotExist("Key not found")

    def delete(self, key):
        model = StoreModel()
        model.key = key
        model.delete()

    def exists(self, key):
        # May want to find a better way. Maybe using model.count()?
        try:
            self.get(key)
            return True
        except cla.models.DoesNotExist:
            return False

    def get_expire_timestamp(self):
        # helper function to set store item ttl: 1 day
        exp_datetime = datetime.datetime.now() + datetime.timedelta(days=1)
        return exp_datetime.timestamp()


class GitlabOrgModel(BaseModel):
    """
    Represents a Gitlab Organization in the database.
    """

    class Meta:
        table_name = "cla-{}-gitlab-orgs".format(stage)
        if stage == "local":
            host = "http://localhost:8000"

    organization_id = UnicodeAttribute(hash_key=True)
    organization_name = UnicodeAttribute(null=True)
    organization_url = UnicodeAttribute(null=True)
    organization_name_lower = UnicodeAttribute(null=True)
    organization_sfid = UnicodeAttribute()
    external_gitlab_group_id = NumberAttribute()
    project_sfid = UnicodeAttribute()
    auth_info = UnicodeAttribute()
    organization_sfid_index = GitlabOrgSFIndex()
    project_sfid_organization_name_index = GitlabOrgProjectSfidOrganizationNameIndex()
    organization_name_lower_index = GitlabOrganizationNameLowerIndex()
    gitlab_external_group_id_index = GitlabExternalGroupIDIndex()
    auto_enabled = BooleanAttribute(null=True)
    auto_enabled_cla_group_id = UnicodeAttribute(null=True)
    branch_protection_enabled = BooleanAttribute(null=True)
    enabled = BooleanAttribute(null=True)
    note = UnicodeAttribute(null=True)


class GitHubOrgModel(BaseModel):
    """
    Represents a Gitlab Organization in the database.
    """

    class Meta:
        """Meta class for User."""

        table_name = "cla-{}-github-orgs".format(stage)
        if stage == "local":
            host = "http://localhost:8000"

    organization_name = UnicodeAttribute(hash_key=True)
    organization_name_lower = UnicodeAttribute(null=True)
    organization_installation_id = NumberAttribute(null=True)
    organization_sfid = UnicodeAttribute()
    project_sfid = UnicodeAttribute()
    organization_sfid_index = GitlabOrgSFIndex()
    project_sfid_organization_name_index = GitlabOrgProjectSfidOrganizationNameIndex()
    organization_name_lowe_index = GitlabOrganizationNameLowerIndex()
    organization_project_id = UnicodeAttribute(null=True)
    organization_company_id = UnicodeAttribute(null=True)
    auto_enabled = BooleanAttribute(null=True)
    branch_protection_enabled = BooleanAttribute(null=True)
    enabled = BooleanAttribute(null=True)
    note = UnicodeAttribute(null=True)


class GitHubOrg(model_interfaces.GitHubOrg):  # pylint: disable=too-many-public-methods
    """
    ORM-agnostic wrapper for the DynamoDB GitHubOrg model.
    """

    def __init__(
            self, organization_name=None, organization_installation_id=None, organization_sfid=None,
            auto_enabled=False, branch_protection_enabled=False, note=None, enabled=True
    ):
        super(GitHubOrg).__init__()
        self.model = GitHubOrgModel()
        self.model.organization_name = organization_name
        if self.model.organization_name:
            self.model.organization_name_lower = self.model.organization_name.lower()
        self.model.organization_installation_id = organization_installation_id
        self.model.organization_sfid = organization_sfid
        self.model.auto_enabled = auto_enabled
        self.model.branch_protection_enabled = branch_protection_enabled
        self.model.note = note
        self.model.enabled = enabled

    def __str__(self):
        return (
            f'organization id:{self.model.organization_name}, '
            f'organization installation id: {self.model.organization_installation_id}, '
            f'organization SFID: {self.model.organization_sfid}, '
            f'organization project id: {self.model.organization_project_id}, '
            f'organization company id: {self.model.organization_company_id}, '
            f'auto_enabled: {self.model.auto_enabled},'
            f'branch_protection_enabled: {self.model.branch_protection_enabled},'
            f'note: {self.model.note}'
            f'enabled: {self.model.enabled}'
        )

    def to_dict(self):
        ret = dict(self.model)
        if ret["organization_installation_id"] == "null":
            ret["organization_installation_id"] = None
        if ret["organization_sfid"] == "null":
            ret["organization_sfid"] = None
        return ret

    def save(self) -> None:
        self.model.date_modified = datetime.datetime.utcnow()
        self.model.save()

    def load(self, organization_name):
        try:
            organization = self.model.get(str(organization_name))
        except GitHubOrgModel.DoesNotExist:
            raise cla.models.DoesNotExist("GitHub Org not found")
        self.model = organization

    def delete(self):
        self.model.delete()

    def get_organization_name(self):
        return self.model.organization_name

    def get_organization_installation_id(self):
        return self.model.organization_installation_id

    def get_organization_sfid(self):
        return self.model.organization_sfid

    def get_project_sfid(self):
        return self.model.project_sfid

    def get_organization_name_lower(self):
        return self.model.organization_name_lower

    def get_auto_enabled(self):
        return self.model.auto_enabled

    def get_branch_protection_enabled(self):
        return self.model.branch_protection_enabled

    def get_note(self):
        """
        Getter for the note.
        :return: the note value for the github organization record
        :rtype: str
        """
        return self.model.note

    def get_enabled(self):
        return self.model.enabled

    def set_organization_name(self, organization_name):
        self.model.organization_name = organization_name
        if self.model.organization_name:
            self.model.organization_name_lower = self.model.organization_name.lower()

    def set_organization_installation_id(self, organization_installation_id):
        self.model.organization_installation_id = organization_installation_id

    def set_organization_project_id(self, organization_project_id):
        self.model.organization_project_id = organization_project_id

    def set_organization_sfid(self, organization_sfid):
        self.model.organization_sfid = organization_sfid

    def set_project_sfid(self, project_sfid):
        self.model.project_sfid = project_sfid

    def set_organization_name_lower(self, organization_name_lower):
        self.model.organization_name_lower = organization_name_lower

    def set_auto_enabled(self, auto_enabled):
        self.model.auto_enabled = auto_enabled

    def set_branch_protection_enabled(self, branch_protection_enabled):
        self.model.branch_protection_enabled = branch_protection_enabled

    def set_note(self, note):
        self.model.note = note

    def set_enabled(self, enabled):
        self.model.enabled = enabled

    def get_organization_by_sfid(self, sfid) -> List:
        organization_generator = self.model.organization_sfid_index.query(sfid)
        organizations = []
        for org_model in organization_generator:
            org = GitHubOrg()
            org.model = org_model
            organizations.append(org)
        return organizations

    def get_organization_by_installation_id(self, installation_id):
        organization_generator = self.model.scan(organization_installation_id__eq=installation_id)
        for org_model in organization_generator:
            org = GitHubOrg()
            org.model = org_model
            return org
        return None

    def get_organization_by_lower_name(self, organization_name):
        org_generator = self.model.scan(organization_name_lower__eq=organization_name.lower())
        for org_model in org_generator:
            org = GitHubOrg()
            org.model = org_model
            return org
        return None

    def all(self):
        orgs = self.model.scan()
        ret = []
        for organization in orgs:
            org = GitHubOrg()
            org.model = organization
            ret.append(org)
        return ret


class GitlabOrg(model_interfaces.GitlabOrg):  # pylint: disable=too-many-public-methods
    """
    ORM-agnostic wrapper for the DynamoDB GitlabOrg model.
    """

    def __init__(
            self, organization_id=None, organization_name=None, organization_sfid=None, auth_info=None,
            project_sfid=None, auto_enabled=False, branch_protection_enabled=False, note=None, enabled=True
    ):
        super(GitlabOrg).__init__()
        self.model = GitlabOrgModel()
        if not organization_id:
            organization_id = str(uuid.uuid4())
        self.model.organization_id = organization_id

        self.model.organization_name = organization_name
        if self.model.organization_name:
            self.model.organization_name_lower = self.model.organization_name.lower()

        self.model.organization_sfid = organization_sfid
        self.model.project_sfid = project_sfid
        self.model.auto_enabled = auto_enabled
        self.model.branch_protection_enabled = branch_protection_enabled
        self.model.enabled = enabled
        self.model.note = note
        self.model.auth_info = auth_info

    def __str__(self):
        return (
            f'organization id:{self.model.organization_id}, '
            f'organization name:{self.model.organization_name}, '
            f'organization url : {self.model.organization_url}, '
            f'organization SFID: {self.model.organization_sfid}, '
            f'auto_enabled: {self.model.auto_enabled},'
            f'branch_protection_enabled: {self.model.branch_protection_enabled},'
            f'enabled: {self.model.enabled},'
            f'note: {self.model.note}',
            f'auth_info: {self.model.auth_info}'
            f'external_gitlab_group_id: {self.model.external_gitlab_group_id}'
        )

    def to_dict(self):
        ret = dict(self.model)
        if ret["organization_sfid"] == "null":
            ret["organization_sfid"] = None
        return ret

    def save(self) -> None:
        self.model.date_modified = datetime.datetime.utcnow()
        self.model.save()

    def load(self, organization_id: str):
        try:
            organization = self.model.get(organization_id)
        except GitlabOrgModel.DoesNotExist:
            raise cla.models.DoesNotExist("Gitlab Org not found")
        self.model = organization

    def delete(self):
        self.model.delete()

    def get_external_gitlab_group_id(self):
        return self.model.external_gitlab_group_id

    def get_organization_id(self):
        return self.model.organization_id

    def get_organization_url(self):
        return self.model.organization_url

    def get_organization_name(self):
        return self.model.organization_name

    def get_organization_sfid(self):
        return self.model.organization_sfid

    def get_project_sfid(self):
        return self.model.project_sfid

    def get_organization_name_lower(self):
        return self.model.organization_name_lower

    def get_auto_enabled(self):
        return self.model.auto_enabled

    def get_branch_protection_enabled(self):
        return self.model.branch_protection_enabled

    def get_note(self):
        """
        Getter for the note.
        :return: the note value for the github organization record
        :rtype: str
        """
        return self.model.note

    def get_auth_info(self):
        return self.model.auth_info

    def get_enabled(self):
        return self.model.enabled

    def set_external_gitlab_group_id(self, external_gitlab_group_id):
        self.model.external_gitlab_group_id = external_gitlab_group_id

    def set_organization_name(self, organization_name):
        self.model.organization_name = organization_name
        if self.model.organization_name:
            self.model.organization_name_lower = self.model.organization_name.lower()

    def set_organization_url(self, organization_url):
        self.model.organization_url = organization_url

    def set_organization_sfid(self, organization_sfid):
        self.model.organization_sfid = organization_sfid

    def set_project_sfid(self, project_sfid):
        self.model.project_sfid = project_sfid

    def set_organization_name_lower(self, organization_name_lower):
        self.model.organization_name_lower = organization_name_lower

    def set_auto_enabled(self, auto_enabled):
        self.model.auto_enabled = auto_enabled

    def set_branch_protection_enabled(self, branch_protection_enabled):
        self.model.branch_protection_enabled = branch_protection_enabled

    def set_note(self, note):
        self.model.note = note

    def set_enabled(self, enabled):
        self.model.enabled = enabled

    def set_auth_info(self, auth_info):
        self.model.auth_info = auth_info

    def get_organization_by_groupid(self, groupid):
        org_generator = self.model.gitlab_external_group_id_index.query(groupid)
        for org_model in org_generator:
            org = GitlabOrg()
            org.model = org_model
            return org
        return None

    def get_organization_by_sfid(self, sfid) -> List:
        organization_generator = self.model.organization_sfid_index.query(sfid)
        organizations = []
        for org_model in organization_generator:
            org = GitlabOrg()
            org.model = org_model
            organizations.append(org)
        return organizations

    def search_organization_by_lower_name(self, organization_name):
        organizations = list(
            filter(lambda org: org.get_organization_name_lower() == organization_name.lower(), self.all()))
        if organizations:
            return organizations[0]
        raise cla.models.DoesNotExist(f"Gitlab Org : {organization_name} does not exist")

    def search_organization_by_group_url(self, group_url):
        # first check for match.. could be in the format https://gitlab.com/groups/<group_name>
        groups = self.all()
        organizations = list(filter(lambda org: org.get_organization_url() == group_url.strip(), groups))
        if organizations:
            return organizations[0]
        # also cater for potentially missing groups in url
        pattern = re.compile(r"(?P<base>\bhttps://gitlab.com/\b)(?P<group>\bgroups\/\b)?(?P<name>\w+)")
        match = pattern.search(group_url)
        updated_url = ''
        if match and not match.group('group'):
            cla.log.debug(f'{group_url} missing groups in url. Inserting groups to url ')
            parse_url_list = list(match.groups())
            parse_url_list[1] = 'groups/'
            updated_url = ''.join(parse_url_list)
        if updated_url:
            cla.log.debug(f'Updated group_url to : {updated_url}')
            organizations = list(filter(lambda org: org.get_organization_url() == updated_url.strip(), groups))
            if organizations:
                return organizations[0]

        raise cla.models.DoesNotExist(f"Gitlab Org : {group_url} does not exist")

    def get_organization_by_lower_name(self, organization_name):
        organization_name = organization_name.lower()
        organization_generator = self.model.organization_name_lower_index.query(organization_name)
        organizations = []
        for org_model in organization_generator:
            org = GitlabOrg()
            org.model = org_model
            organizations.append(org)
        return organizations

    def all(self):
        orgs = self.model.scan()
        ret = []
        for organization in orgs:
            org = GitlabOrg()
            org.model = organization
            ret.append(org)
        return ret


class GerritModel(BaseModel):
    """
    Represents a Gerrit Instance in the database.
    """

    class Meta:
        """Meta class for User."""

        table_name = "cla-{}-gerrit-instances".format(stage)
        if stage == "local":
            host = "http://localhost:8000"

    gerrit_id = UnicodeAttribute(hash_key=True)
    project_id = UnicodeAttribute()
    gerrit_name = UnicodeAttribute()
    gerrit_url = UnicodeAttribute()
    group_id_icla = UnicodeAttribute(null=True)
    group_id_ccla = UnicodeAttribute(null=True)
    group_name_icla = UnicodeAttribute(null=True)
    group_name_ccla = UnicodeAttribute(null=True)
    project_sfid = UnicodeAttribute(null=True)
    project_id_index = GerritProjectIDIndex()
    project_sfid_index = GerritProjectSFIDIndex()


class Gerrit(model_interfaces.Gerrit):  # pylint: disable=too-many-public-methods
    """
    ORM-agnostic wrapper for the DynamoDB Gerrit model.
    """

    def __init__(
            self,
            gerrit_id=None,
            gerrit_name=None,
            project_id=None,
            gerrit_url=None,
            group_id_icla=None,
            group_id_ccla=None,
    ):
        super(Gerrit).__init__()
        self.model = GerritModel()
        self.model.gerrit_id = gerrit_id
        self.model.gerrit_name = gerrit_name
        self.model.project_id = project_id
        self.model.gerrit_url = gerrit_url
        self.model.group_id_icla = group_id_icla
        self.model.group_id_ccla = group_id_ccla

    def __str__(self):
        return (
            f"gerrit_id:{self.model.gerrit_id}, "
            f"gerrit_name:{self.model.gerrit_name}, "
            f"project_id:{self.model.project_id}, "
            f"gerrit_url:{self.model.gerrit_url}, "
            f"group_id_icla: {self.model.group_id_icla}, "
            f"group_id_ccla: {self.model.group_id_ccla}, "
            f"date_created: {self.model.date_created}, "
            f"date_modified: {self.model.date_modified}, "
            f"version: {self.model.version}"
        )

    def to_dict(self):
        ret = dict(self.model)
        return ret

    def load(self, gerrit_id):
        try:
            gerrit = self.model.get(str(gerrit_id))
        except GerritModel.DoesNotExist:
            raise cla.models.DoesNotExist("Gerrit Instance not found")
        self.model = gerrit

    def get_gerrit_id(self):
        return self.model.gerrit_id

    def get_project_sfid(self):
        return self.model.project_sfid

    def get_gerrit_name(self):
        return self.model.gerrit_name

    def get_project_id(self):
        return self.model.project_id

    def get_gerrit_url(self):
        return self.model.gerrit_url

    def get_group_id_icla(self):
        return self.model.group_id_icla

    def get_group_id_ccla(self):
        return self.model.group_id_ccla

    def set_project_sfid(self, project_sfid):
        self.model.project_sfid = str(project_sfid)

    def set_gerrit_id(self, gerrit_id):
        self.model.gerrit_id = gerrit_id

    def set_gerrit_name(self, gerrit_name):
        self.model.gerrit_name = gerrit_name

    def set_project_id(self, project_id):
        self.model.project_id = project_id

    def set_gerrit_url(self, gerrit_url):
        self.model.gerrit_url = gerrit_url

    def set_group_id_icla(self, group_id_icla):
        self.model.group_id_icla = group_id_icla

    def set_group_id_ccla(self, group_id_ccla):
        self.model.group_id_ccla = group_id_ccla

    def set_group_name_icla(self, group_name_icla):
        self.model.group_name_icla = group_name_icla

    def set_group_name_ccla(self, group_name_ccla):
        self.model.group_name_ccla = group_name_ccla

    def save(self) -> None:
        self.model.date_modified = datetime.datetime.utcnow()
        self.model.save()

    def delete(self):
        self.model.delete()

    def get_gerrit_by_project_id(self, project_id) -> List[Gerrit]:
        gerrit_generator = self.model.project_id_index.query(project_id)
        gerrits = []
        for gerrit_model in gerrit_generator:
            gerrit = Gerrit()
            gerrit.model = gerrit_model
            gerrits.append(gerrit)
        if len(gerrits) >= 1:
            return gerrits
        else:
            raise cla.models.DoesNotExist("Gerrit instance does not exist")

    def get_gerrit_by_project_sfid(self, project_sfid) -> List[Gerrit]:
        gerrit_generator = self.model.project_sfid_index.query(project_sfid)
        gerrits = []
        for gerrit_model in gerrit_generator:
            gerrit = Gerrit()
            gerrit.model = gerrit_model
            gerrits.append(gerrit)
        if len(gerrits) >= 1:
            return gerrits
        else:
            raise cla.models.DoesNotExist("Gerrit instance does not exist")

    def all(self):
        gerrits = self.model.scan()
        ret = []
        for gerrit_model in gerrits:
            gerrit = Gerrit()
            gerrit.model = gerrit_model
            ret.append(gerrit)
        return ret


class CLAManagerRequests(BaseModel):
    """
    Represents CLA Manager Requests in the database
    """

    class Meta:
        """
        Meta class for CLA Manager Requests.
        """
        table_name = "cla-{}-cla-manager-requests".format(stage)
        if stage == "local":
            host = "http://localhost:8000"

    request_id = UnicodeAttribute(hash_key=True)
    company_id = UnicodeAttribute(null=True)
    company_external_id = UnicodeAttribute(null=True)
    company_name = UnicodeAttribute(null=True)
    project_id = UnicodeAttribute(null=True)
    project_external_id = UnicodeAttribute(null=True)
    project_name = UnicodeAttribute(null=True)
    user_id = UnicodeAttribute(null=True)
    user_external_id = UnicodeAttribute(null=True)
    user_name = UnicodeAttribute(null=True)
    user_email = UnicodeAttribute(null=True)
    status = UnicodeAttribute(null=True)


class CLAManagerRequest(model_interfaces.CLAManagerRequest):  # pylint: disable=too-many-public-methods
    """
    ORM-agnostic wrapper for the DynamoDB CLAManagerRequest model.
    """

    def __init__(
            self,
            request_id=None,
            company_id=None,
            company_external_id=None,
            company_name=None,
            project_id=None,
            project_external_id=None,
            project_name=None,
            user_id=None,
            user_external_id=None,
            user_name=None,
            user_email=None,
            status=None,
    ):
        super(CLAManagerRequest).__init__()
        self.model = CLAManagerRequests()
        self.model.request_id = request_id
        self.model.company_id = company_id
        self.model.company_external_id = company_external_id
        self.model.company_name = company_name
        self.model.project_id = project_id
        self.model.project_external_id = project_external_id
        self.model.project_name = project_name
        self.model.user_id = user_id
        self.model.user_external_id = user_external_id
        self.model.user_name = user_name
        self.model.user_email = user_email
        self.model.status = status

    def __str__(self):
        return (
            f"request_id:{self.model.request_id}, "
            f"company_id:{self.model.company_id}, "
            f"company_external_id:{self.model.company_external_id}, "
            f"company_name:{self.model.company_name}, "
            f"project_id: {self.model.project_id}, "
            f"project_external_id: {self.model.project_external_id}, "
            f"project_name: {self.model.project_name}, "
            f"user_id: {self.model.user_id}, "
            f"user_external_id: {self.model.user_external_id},"
            f"user_name: {self.model.user_name},"
            f"user_email: {self.model.user_email},"
            f"status: {self.model.status}"
        )

    def to_dict(self):
        ret = dict(self.model)
        return ret

    def load(self, request_id):
        try:
            cla_manager_request = self.model.get(str(request_id))
        except CLAManagerRequests.DoesNotExist:
            raise cla.models.DoesNotExist("CLA Manager Request Instance not found")
        self.model = cla_manager_request

    def get_request_id(self):
        return self.model.request_id

    def get_company_id(self):
        return self.model.company_id

    def get_company_external_id(self):
        return self.model.company_external_id

    def get_company_name(self):
        return self.model.company_name

    def get_project_id(self):
        return self.model.project_id

    def get_project_external_id(self):
        return self.model.project_external_id

    def get_project_name(self):
        return self.model.project_name

    def get_user_id(self):
        return self.model.user_id

    def get_user_external_id(self):
        return self.model.user_external_id

    def get_user_name(self):
        return self.model.user_name

    def get_user_email(self):
        return self.model.user_email

    def get_status(self):
        return self.model.status

    def set_request_id(self, request_id):
        self.model.request_id = request_id

    def set_company_id(self, company_id):
        self.model.company_id = company_id

    def set_company_external_id(self, company_external_id):
        self.model.company_external_id = company_external_id

    def set_company_name(self, company_name):
        self.model.company_name = company_name

    def set_project_id(self, project_id):
        self.model.project_id = project_id

    def set_project_external_id(self, project_external_id):
        self.model.project_external_id = project_external_id

    def set_project_name(self, project_name):
        self.model.project_name = project_name

    def set_user_id(self, user_id):
        self.model.user_id = user_id

    def set_user_external_id(self, user_external_id):
        self.model.user_external_id = user_external_id

    def set_user_name(self, user_name):
        self.model.user_name = user_name

    def set_user_email(self, user_email):
        self.model.user_email = user_email

    def set_status(self, status):
        self.model.status = status

    def save(self) -> None:
        self.model.date_modified = datetime.datetime.utcnow()
        self.model.save()

    def delete(self):
        self.model.delete()

    def all(self):
        cla_manager_requests = self.model.scan()
        ret = []
        for cla_manager_request in cla_manager_requests:
            manager_request = CLAManagerRequest()
            manager_request.model = cla_manager_request
            ret.append(manager_request)
        return ret


class UserPermissionsModel(BaseModel):
    """
    Represents user permissions in the database.
    """

    class Meta:
        """Meta class for User Permissions."""

        table_name = "cla-{}-user-permissions".format(stage)
        if stage == "local":
            host = "http://localhost:8000"

    username = UnicodeAttribute(hash_key=True)
    projects = UnicodeSetAttribute(default=set())


class UserPermissions(model_interfaces.UserPermissions):  # pylint: disable=too-many-public-methods
    """
    ORM-agnostic wrapper for the DynamoDB UserPermissions model.
    """

    def __init__(self, username=None, projects=None):
        super(UserPermissions).__init__()
        self.model = UserPermissionsModel()
        self.model.username = username
        if projects is not None:
            self.model.projects = set(projects)

    def add_project(self, project_id: str):
        if self.model is not None and self.model.projects is not None:
            self.model.projects.add(project_id)

    def remove_project(self, project_id: str):
        if project_id in self.model.projects:
            self.model.projects.remove(project_id)

    def has_permission(self, project_id: str):
        return project_id in self.model.projects

    def to_dict(self):
        ret = dict(self.model)
        return ret

    def save(self) -> None:
        self.model.date_modified = datetime.datetime.utcnow()
        self.model.save()

    def load(self, username):
        try:
            user_permissions = self.model.get(str(username))
        except UserPermissionsModel.DoesNotExist:
            raise cla.models.DoesNotExist("User Permissions not found")
        self.model = user_permissions

    def delete(self):
        self.model.delete()

    def all(self):
        user_permissions = self.model.scan()
        ret = []
        for user_permission in user_permissions:
            permission = UserPermissions()
            permission.model = user_permission
            ret.append(permission)
        return ret

    def get_username(self):
        return self.model.username


class CompanyInviteModel(BaseModel):
    """
    Represents company invites in the database.

    Note that this model is utilized in the Go backend from the 'accesslist' package.
    """

    class Meta:
        table_name = "cla-{}-company-invites".format(stage)
        if stage == "local":
            host = "http://localhost:8000"

    company_invite_id = UnicodeAttribute(hash_key=True)
    user_id = UnicodeAttribute()
    requested_company_id = UnicodeAttribute()
    requested_company_id_index = RequestedCompanyIndex()


class CompanyInvite(model_interfaces.CompanyInvite):
    def __init__(self, user_id=None, requested_company_id=None):
        super(CompanyInvite).__init__()
        self.model = CompanyInviteModel()
        self.model.user_id = user_id
        self.model.requested_company_id = requested_company_id

    def to_dict(self):
        ret = dict(self.model)
        return ret

    def load(self, company_invite_id):
        try:
            company_invite = self.model.get(str(company_invite_id))
        except CompanyInviteModel.DoesNotExist:
            raise cla.models.DoesNotExist("Company Invite not found")
        self.model = company_invite

    def set_company_invite_id(self, company_invite_id):
        self.model.company_invite_id = company_invite_id

    def get_company_invite_id(self):
        return self.model.company_invite_id

    def get_user_id(self):
        return self.model.user_id

    def get_requested_company_id(self):
        return self.model.requested_company_id

    def set_user_id(self, user_id):
        self.model.user_id = user_id

    def set_requested_company_id(self, requested_company_id):
        self.model.requested_company_id = requested_company_id

    def get_invites_by_company(self, requested_company_id):
        invites_generator = self.model.requested_company_id_index.query(requested_company_id)
        invites = []
        for invite_model in invites_generator:
            invite = CompanyInvite()
            invite.model = invite_model
            invites.append(invite)
        return invites

    def save(self) -> None:
        self.model.date_modified = datetime.datetime.utcnow()
        self.model.save()

    def delete(self):
        self.model.delete()


class EventModel(BaseModel):
    """
    Represents an event in the database
    """

    class Meta:
        """Meta class for event """

        table_name = "cla-{}-events".format(stage)
        if stage == "local":
            host = "http://localhost:8000"

    event_id = UnicodeAttribute(hash_key=True)
    event_user_id = UnicodeAttribute(null=True)
    event_type = UnicodeAttribute(null=True)

    event_cla_group_id = UnicodeAttribute(null=True)
    event_cla_group_name = UnicodeAttribute(null=True)
    event_cla_group_name_lower = UnicodeAttribute(null=True)

    event_project_id = UnicodeAttribute(null=True)
    event_project_sfid = UnicodeAttribute(null=True)
    event_project_name = UnicodeAttribute(null=True)
    event_project_name_lower = UnicodeAttribute(null=True)
    event_parent_project_sfid = UnicodeAttribute(null=True)
    event_parent_project_name = UnicodeAttribute(null=True)

    event_company_id = UnicodeAttribute(null=True)
    event_company_sfid = UnicodeAttribute(null=True)
    event_company_name = UnicodeAttribute(null=True)
    event_company_name_lower = UnicodeAttribute(null=True)

    event_user_name = UnicodeAttribute(null=True)
    event_user_name_lower = UnicodeAttribute(null=True)

    event_time = UTCDateTimeAttribute(default=datetime.datetime.utcnow())
    event_time_epoch = NumberAttribute(default=int(time.time()))
    event_date = UnicodeAttribute(null=True)

    event_data = UnicodeAttribute(null=True)
    event_data_lower = UnicodeAttribute(null=True)
    event_summary = UnicodeAttribute(null=True)

    event_date_and_contains_pii = UnicodeAttribute(null=True)
    company_id_external_project_id = UnicodeAttribute(null=True)
    contains_pii = BooleanAttribute(null=True)
    user_id_index = EventUserIndex()
    event_type_index = EventTypeIndex()


class Event(model_interfaces.Event):
    """
    ORM-agnostic wrapper for the DynamoDB Event model.
    """

    def __init__(
            self,
            event_id=None,
            event_type=None,
            user_id=None,
            event_cla_group_id=None,
            event_cla_group_name=None,
            event_project_id=None,
            event_company_id=None,
            event_company_sfid=None,
            event_data=None,
            event_summary=None,
            event_company_name=None,
            event_user_name=None,
            event_project_name=None,
            contains_pii=False,
    ):

        super(Event).__init__()
        self.model = EventModel()
        self.model.event_id = event_id
        self.model.event_type = event_type

        self.model.event_user_id = user_id
        self.model.event_user_name = event_user_name
        if self.model.event_user_name:
            self.model.event_user_name_lower = self.model.event_user_name.lower()

        self.model.event_cla_group_id = event_cla_group_id
        self.model.event_cla_group_name = event_cla_group_name
        if self.model.event_cla_group_name:
            self.model.event_cla_group_name_lower = self.model.event_cla_group_name.lower()

        self.model.event_project_id = event_project_id
        self.model.event_project_name = event_project_name
        if self.model.event_project_name:
            self.model.event_project_name_lower = self.model.event_project_name.lower()

        self.model.event_company_id = event_company_id
        self.model.event_company_sfid = event_company_sfid
        self.model.event_company_name = event_company_name
        if self.model.event_company_name:
            self.model.event_company_name_lower = self.model.event_company_name.lower()

        self.model.event_data = event_data
        if self.model.event_data:
            self.model.event_data_lower = self.model.event_data.lower()
        self.model.event_summary = event_summary
        self.model.contains_pii = contains_pii

    def __str__(self):
        return (
            f"id:{self.model.event_id}, "
            f"event type:{self.model.event_type}, "

            f"event_user id:{self.model.event_user_id}, "
            f"event user name: {self.model.event_user_name},"

            f"event cla group id:{self.model.event_cla_group_id}, "
            f"event cla group name:{self.model.event_cla_group_name}, "

            f"event project id:{self.model.event_project_id}, "
            f"event project sfid: {self.model.event_project_sfid},"
            f"event project name: {self.model.event_project_name}, "
            f"event parent project sfid:{self.model.event_parent_project_sfid}, "
            f"event parent project name: {self.model.event_parent_project_name}, "

            f"event company id: {self.model.event_company_id}, "
            f"event company sfid: {self.model.event_company_sfid}, "
            f"event company name: {self.model.event_company_name}, "

            f"event time: {self.model.event_time}, "
            f"event time epoch: {self.model.event_time_epoch}, "
            f"event date: {self.model.event_date},"

            f"event data: {self.model.event_data}, "
            f"event summary: {self.model.event_summary}, "
            f"contains pii: {self.model.contains_pii}"
        )

    def to_dict(self):
        return dict(self.model)

    def save(self) -> None:
        self.model.date_modified = datetime.datetime.utcnow()
        self.model.save()

    def delete(self):
        self.model.delete()

    def load(self, event_id):
        try:
            event = self.model.get(str(event_id))
        except EventModel.DoesNotExist:
            raise cla.models.DoesNotExist("Event not found")
        self.model = event

    def get_event_date_created(self) -> str:
        return self.model.date_created

    def get_event_date_modified(self) -> str:
        return self.model.date_modified

    def get_event_user_id(self) -> str:
        return self.model.event_user_id

    def get_event_data(self) -> str:
        return self.model.event_data

    def get_event_data_lower(self) -> str:
        return self.model.event_data_lower

    def get_event_summary(self) -> str:
        return self.model.event_summary

    def get_event_date(self) -> str:
        return self.model.event_date

    def get_event_id(self) -> str:
        return self.model.event_id

    def get_event_cla_group_id(self) -> str:
        return self.model.event_cla_group_id

    def get_event_cla_group_name(self) -> str:
        return self.model.event_cla_group_name

    def get_event_cla_group_name_lower(self) -> str:
        return self.model.event_cla_group_name_lower

    def get_event_project_id(self) -> str:
        return self.model.event_project_id

    def get_event_project_sfid(self) -> str:
        return self.model.event_project_sfid

    def get_event_project_name(self) -> str:
        return self.model.event_project_name

    def get_event_project_name_lower(self) -> str:
        return self.model.event_project_name_lower

    def get_event_parent_project_sfid(self) -> str:
        return self.model.event_parent_project_sfid

    def get_event_parent_project_name(self) -> str:
        return self.model.event_parent_project_name

    def get_event_type(self) -> str:
        return self.model.event_type

    def get_event_time(self) -> str:
        return self.model.date_created

    def get_event_time_epoch(self) -> int:
        return self.model.event_time_epoch

    def get_event_company_id(self) -> str:
        return self.model.event_company_id

    def get_event_company_sfid(self) -> str:
        return self.model.event_company_sfid

    def get_event_company_name(self) -> str:
        return self.model.event_company_name

    def get_event_company_name_lower(self) -> str:
        return self.model.event_company_name_lower

    def get_event_user_name(self) -> str:
        return self.model.event_user_name

    def get_event_user_name_lower(self) -> str:
        return self.model.event_user_name_lower

    def get_company_id_external_project_id(self) -> str:
        return self.model.company_id_external_project_id

    def all(self, ids=None):
        if ids is None:
            events = self.model.scan()
        else:
            events = EventModel.batch_get(ids)
        ret = []
        for event in events:
            ev = Event()
            ev.model = event
            ret.append(ev)
        return ret

    def all_limit(self, limit: Optional[int] = None, last_evaluated_key: Optional[str] = None):
        result_iterator = self.model.scan(limit=limit, last_evaluated_key=last_evaluated_key)
        ret = []
        for signature in result_iterator:
            evt = Event()
            evt.model = signature
            ret.append(evt)
        return ret, result_iterator.last_evaluated_key, result_iterator.total_count

    def search_missing_event_data_lower(self, limit: Optional[int] = None, last_evaluated_key: Optional[str] = None):
        filter_condition = (EventModel.event_data_lower.does_not_exist())
        projection = ["event_id", "event_data", "event_data_lower"]
        result_iterator = self.model.scan(limit=limit,
                                          last_evaluated_key=last_evaluated_key,
                                          filter_condition=filter_condition,
                                          attributes_to_get=projection)
        ret = []
        for signature in result_iterator:
            evt = Event()
            evt.model = signature
            ret.append(evt)
        return ret, result_iterator.last_evaluated_key, result_iterator.total_count

    # def search_by_year(self, year: str, limit: Optional[int] = None, last_evaluated_key: Optional[str] = None):
    #     filter_condition = (EventModel.event_date.contains(year))
    #     projection = ["event_id", "event_date"]
    #     result_iterator = self.model.scan(limit=limit,
    #                                       last_evaluated_key=last_evaluated_key,
    #                                       filter_condition=filter_condition,
    #                                       attributes_to_get=projection)
    #     ret = []
    #     for signature in result_iterator:
    #         evt = Event()
    #         evt.model = signature
    #         ret.append(evt)
    #     return ret, result_iterator.last_evaluated_key, result_iterator.total_count

    def get_events_type_by_week(self, event_type: EventType) -> dict:
        filter_attributes = {
            "event_type": event_type.name,
        }
        filter_condition = create_filter(filter_attributes, EventModel)
        projection = ["event_id", "event_type", "date_created"]
        cla.log.debug(f'querying events using filter: {filter_condition}...')
        result_iterator = self.model.scan(filter_condition=filter_condition, attributes_to_get=projection)

        ret = {}

        for event_record in result_iterator:
            date_time_value = cla.utils.get_time_from_string(str(event_record.date_created))
            year = date_time_value.year
            week_number = date_time_value.isocalendar()[1]
            cla.log.debug(f'processing events - '
                          f'{event_record.event_id} - '
                          f'{event_record.event_type} - '
                          f'{event_record.date_created} - '
                          f'{year} - {week_number:02d}')
            key = f'{year} {week_number:02d}'
            if key in ret:
                ret[key] += 1
            else:
                ret[key] = 1
        return ret

    def set_event_data(self, event_data: str):
        self.model.event_data = event_data
        self.model.event_data_lower = event_data.lower()

    def set_event_data_lower(self, event_data: str):
        if event_data:
            self.model.event_data_lower = event_data.lower()

    def set_event_summary(self, event_summary: str):
        self.model.event_summary = event_summary

    def set_event_id(self, event_id: str):
        self.model.event_id = event_id

    def set_event_company_id(self, company_id: str):
        self.model.event_company_id = company_id

    def set_event_company_sfid(self, company_sfid: str):
        self.model.event_company_sfid = company_sfid

    def set_event_company_name(self, company_name: str):
        self.model.event_company_name = company_name
        if company_name:
            self.model.event_company_name_lower = company_name.lower()

    def set_event_user_id(self, user_id: str):
        self.model.event_user_id = user_id

    def set_event_cla_group_id(self, event_cla_group_id: str):
        self.model.event_cla_group_id = event_cla_group_id

    def set_event_cla_group_name(self, event_cla_group_name: str):
        self.model.event_cla_group_name = event_cla_group_name
        if event_cla_group_name:
            self.model.event_cla_group_name_lower = event_cla_group_name.lower()

    def set_event_project_id(self, event_project_id: str):
        self.model.event_project_id = event_project_id

    def set_event_project_sfid(self, event_project_sfid: str):
        self.model.event_project_sfid = event_project_sfid

    def set_event_project_name(self, event_project_name: str):
        self.model.event_project_name = event_project_name
        if event_project_name:
            self.model.event_project_name_lower = event_project_name.lower()

    def set_event_parent_project_sfid(self, event_parent_project_sfid: str):
        self.model.event_parent_project_sfid = event_parent_project_sfid

    def set_event_parent_project_name(self, event_parent_project_name: str):
        self.model.event_parent_project_name = event_parent_project_name

    def set_event_type(self, event_type: str):
        self.model.event_type = event_type

    def set_event_user_name(self, event_user_name: str):
        self.model.event_user_name = event_user_name
        self.model.event_user_name_lower = event_user_name.lower()

    def set_event_date_and_contains_pii(self, contains_pii: bool = False):
        dateDDMMYYYY = datetime.date.today().strftime("%d-%m-%Y")
        self.model.contains_pii = contains_pii
        self.model.event_date = dateDDMMYYYY
        self.model.event_date_and_contains_pii = '{}#{}'.format(dateDDMMYYYY, str(contains_pii).lower())

    def set_company_id_external_project_id(self):
        if self.model.event_project_sfid is not None and self.model.event_company_id is not None:
            self.model.company_id_external_project_id = (f'{self.model.event_company_id}'
                                                         f'#{self.model.event_project_sfid}')

    @staticmethod
    def set_cla_group_details(event, cla_group_id: str):
        try:
            project = Project()
            project.load(str(cla_group_id))
            event.set_event_cla_group_name(project.get_project_name())
            event.set_event_project_sfid(project.get_project_external_id())
            Event.set_project_details(event, project.get_project_external_id())
        except Exception as err:
            cla.log.warning(f'unable to set CLA Group name due to the following error: {err}')

    @staticmethod
    def set_project_details(event, event_project_id: str):
        try:
            sf_project = ProjectService.get_project_by_id(event_project_id)
            if sf_project is not None:
                event.set_event_project_name(sf_project.get("Name"))
                # Does this project have a parent?
                if sf_project.get("Parent") is not None:
                    # Load the parent to get the name
                    Event.set_project_parent_details(event, sf_project.get("Parent"))
        except Exception as err:
            cla.log.warning(f'unable to set project name and parent ID/name '
                            f'due to the following error: {err}')

    @staticmethod
    def set_project_parent_details(event, event_parent_project_id: str):
        sf_project = ProjectService.get_project_by_id(event_parent_project_id)
        if sf_project is not None:
            event.set_event_parent_project_sfid(sf_project.get("ID"))
            event.set_event_parent_project_name(sf_project.get("Name"))

    def search_events(self, **kwargs):
        """
        Function that filters events
        :param **kwargs: query options that is used to filter events
        """

        attributes = [
            'event_id',
            "event_company_id",
            "event_project_id",
            "event_type",
            "event_user_id",
            "event_project_name",
            "event_company_name",
            "event_project_name_lower",
            "event_company_name_lower",
            "event_time",
            "event_time_epoch",
        ]
        filter_condition = None
        for key, value in kwargs.items():
            if key not in attributes:
                continue
            condition = getattr(EventModel, key) == value
            filter_condition = (
                condition if not isinstance(filter_condition, Condition) else filter_condition & condition
            )

        if isinstance(filter_condition, Condition):
            events = self.model.scan(filter_condition)
        else:
            events = self.model.scan()

        ret = []
        for event in events:
            ev = Event()
            ev.model = event
            ret.append(ev)

        return ret

    @classmethod
    def create_event(
            cls,
            event_type: Optional[EventType] = None,
            event_cla_group_id: Optional[str] = None,
            event_project_id: Optional[str] = None,
            event_company_id: Optional[str] = None,
            event_project_name: Optional[str] = None,
            event_company_name: Optional[str] = None,
            event_data: Optional[str] = None,
            event_summary: Optional[str] = None,
            event_user_id: Optional[str] = None,
            event_user_name: Optional[str] = None,
            contains_pii: bool = False,
            dry_run: bool = False
    ):
        """
        Creates an event returns the newly created event in dict format.

        :param event_type: The type of event
        :type event_type: EventType
        :param event_project_id: The project associated with event
        :type event_project_id: string
        :param event_cla_group_id: The CLA Group ID associated with event
        :type event_cla_group_id: string
        :param event_project_name: The project name associated with event
        :type event_project_name: string
        :param event_company_id: The company associated with event
        :type event_company_id: string
        :param event_company_name: The company name associated with event
        :type event_company_name: string
        :param event_data: The event message/data
        :type event_data: string
        :param event_summary: The event summary message/data
        :type event_summary: string
        :param event_user_id: The user that is associated with the event
        :type event_user_id: string
        :param event_user_name: The user's name that is associated with the event
        :type event_user_name: string
        :param contains_pii: flag to indicate if the message contains personal information (deprecated)
        :type contains_pii: bool
        :param dry_run: flag to indicate this is for testing and the record should not be stored/created
        :type dry_run: bool
        """
        try:
            event = cls()
            if event_project_name is None:
                event_project_name = "undefined"
            if event_company_name is None:
                event_company_name = "undefined"

            # Handle case where teh event_project_id == CLA Group ID or SalesForce ID
            if event_project_id and is_uuidv4(event_project_id):  # cla group id in the project_id field
                Event.set_cla_group_details(event, event_project_id)
            elif event_project_id and not is_uuidv4(event_project_id):  # external SFID
                Event.set_project_details(event, event_project_id)

            # if the caller has given us a CLA Group ID
            if event_cla_group_id is not None:  # cla_group_id
                Event.set_cla_group_details(event, event_cla_group_id)

            if event_company_id:
                try:
                    company = Company()
                    company.load(str(event_company_id))
                    event_company_name = company.get_company_name()
                    event.set_event_company_id(event_company_id)
                except DoesNotExist as err:
                    return {"errors": {"event_company_id": str(err)}}

            if event_user_id:
                try:
                    user = User()
                    user.load(str(event_user_id))
                    event.set_event_user_id(event_user_id)
                    user_name = user.get_user_name()
                    if user_name is not None:
                        event.set_event_user_name(user_name)
                except DoesNotExist as err:
                    return {"errors": {"event_": str(err)}}

            if event_user_name:
                event.set_event_user_name(event_user_name)

            event.set_event_id(str(uuid.uuid4()))
            if event_type:
                event.set_event_type(event_type.name)
            event.set_event_project_name(event_project_name)  # potentially overrides the SF Name
            event.set_event_summary(event_summary)
            event.set_event_company_name(event_company_name)
            event.set_event_data(event_data)
            event.set_event_date_and_contains_pii(contains_pii)
            if not dry_run:
                event.save()
            return {"data": event.to_dict()}

        except Exception as err:
            return {"errors": {"event_id": str(err)}}


class CCLAWhitelistRequestModel(BaseModel):
    """
    Represents a CCLAWhitelistRequest in the database
    """

    class Meta:
        """ Meta class for cclawhitelistrequest """

        table_name = "cla-{}-ccla-whitelist-requests".format(stage)
        if stage == "local":
            host = "http://localhost:8000"

    request_id = UnicodeAttribute(hash_key=True)
    company_id = UnicodeAttribute(null=True)
    company_name = UnicodeAttribute(null=True)
    project_id = UnicodeAttribute(null=True)
    project_name = UnicodeAttribute(null=True)
    request_status = UnicodeAttribute(null=True)
    user_emails = UnicodeSetAttribute(default=set())
    user_id = UnicodeAttribute(null=True)
    user_github_id = UnicodeAttribute(null=True)
    user_github_username = UnicodeAttribute(null=True)
    user_name = UnicodeAttribute(null=True)
    project_external_id = UnicodeAttribute(null=True)
    company_id_project_id_index = CompanyIDProjectIDIndex()


class CCLAWhitelistRequest(model_interfaces.CCLAWhitelistRequest):
    """
    ORM-agnostic wrapper for the DynamoDB CCLAWhitelistRequestModel
    """

    def __init__(
            self,
            request_id=None,
            company_id=None,
            company_name=None,
            project_id=None,
            project_name=None,
            request_status=None,
            user_emails=None,
            user_id=None,
            user_github_id=None,
            user_github_username=None,
            user_name=None,
            project_external_id=None,
    ):
        super(CCLAWhitelistRequest).__init__()
        self.model = CCLAWhitelistRequestModel()
        self.model.request_id = request_id
        self.model.company_id = company_id
        self.model.company_name = company_name
        self.model.project_id = project_id
        self.model.project_name = project_name
        self.model.request_status = request_status
        self.model.user_emails = user_emails
        self.model.user_id = user_id
        self.model.user_github_id = user_github_id
        self.model.user_github_username = user_github_username
        self.model.user_name = user_name
        self.model.project_external_id = project_external_id

    def __str__(self):
        return (
            f"request_id:{self.model.request_id}, "
            f"company_id:{self.model.company_id}, "
            f"company_name:{self.model.company_name}, "
            f"project_id:{self.model.project_id}, "
            f"project_name:{self.model.project_name}, "
            f"request_status:{self.model.request_status}, "
            f"user_emails:{self.model.user_emails}, "
            f"user_id:{self.model.user_id}, "
            f"user_github_id:{self.model.user_github_id}, "
            f"user_github_username:{self.model.user_github_username}, "
            f"user_name:{self.model.user_name}"
        )

    def to_dict(self):
        return dict(self.model)

    def save(self):
        self.model.date_modified = datetime.datetime.utcnow()
        return self.model.save()

    def load(self, request_id):
        try:
            ccla_whitelist_request = self.model.get(str(request_id))
        except CCLAWhitelistRequest.DoesNotExist:
            raise cla.models.DoesNotExist("CCLAWhitelistRequest not found")

    def delete(self):
        self.model.delete()

    def get_request_id(self):
        return self.model.request_id

    def get_company_id(self):
        return self.model.company_id

    def get_company_name(self):
        return self.model.company_name

    def get_project_id(self):
        return self.model.project_id

    def get_project_name(self):
        return self.model.project_name

    def get_request_status(self):
        return self.model.request_status

    def get_user_emails(self):
        return self.model.user_emails

    def get_user_id(self):
        return self.model.user_id

    def get_user_github_id(self):
        return self.model.user_github_id

    def get_user_github_username(self):
        return self.model.user_github_username

    def get_user_name(self):
        return self.model.user_name

    def get_project_external_id(self):
        return self.model.project_external_id

    def set_request_id(self, request_id):
        self.model.request_id = request_id

    def set_company_id(self, company_id):
        self.model.company_id = company_id

    def set_company_name(self, company_name):
        self.model.company_name = company_name

    def set_project_id(self, project_id):
        self.model.project_id = project_id

    def set_project_name(self, project_name):
        self.model.project_name = project_name

    def set_request_status(self, request_status):
        self.model.request_status = request_status

    def set_user_emails(self, user_emails):
        self.model.user_emails = user_emails

    def set_user_id(self, user_id):
        self.model.user_id = user_id

    def set_user_github_id(self, user_github_id):
        self.model.user_github_id = user_github_id

    def set_user_github_username(self, user_github_username):
        self.model.user_github_username = user_github_username

    def set_user_name(self, user_name):
        self.model.user_name = user_name

    def set_project_external_id(self, project_external_id):
        self.model.project_external_id = project_external_id

    def all(self):
        ccla_whitelist_requests = self.model.scan()
        ret = []
        for request in ccla_whitelist_requests:
            ccla_whitelist_request = CCLAWhitelistRequest()
            ccla_whitelist_request.model = request
            ret.append(ccla_whitelist_request)
        return ret


def patched_deserialize(self, values):
    """
    Decode from list of AttributeValue types. This is a patched version of the pynamodb version 3.4.1 which address
    the use-case where it attempts to iterate over a NoneType value. This is a known issue in pynamodb and has been
    resolved in the latest 5.x series of pynamodb. However, if we upgrade to this version it will break all the
    date/time processing in our models. So, we simply patch this version of the library to address this issue.
    """
    deserialized_lst = []
    if not values:
        return deserialized_lst
    for v in values:
        class_for_deserialize = self.element_type() if self.element_type else _get_class_for_deserialize(v)
        attr_value = _get_value_for_deserialize(v)
        deserialized_lst.append(class_for_deserialize.deserialize(attr_value))
    return deserialized_lst


def _get_value_for_deserialize(value):
    key = next(iter(value.keys()))
    if key == 'NULL':
        return None
    return value[key]


def _get_class_for_deserialize(value):
    value_type = list(value.keys())[0]
    if value_type not in DESERIALIZE_CLASS_MAP:
        raise ValueError('Unknown value: ' + str(value))
    return DESERIALIZE_CLASS_MAP[value_type]<|MERGE_RESOLUTION|>--- conflicted
+++ resolved
@@ -2957,23 +2957,12 @@
             signature_approved=None,
     ):
         fn = 'cla.models.dynamo_models.signature.get_signatures_by_reference'
-<<<<<<< HEAD
-        # TODO: Optimize this query to use filters properly.
         cla.log.debug(f'{fn} - reference_id: {reference_id}, reference_type: {reference_type}'
                       f' project_id: {project_id}, user_ccla_company_id: {project_id}'
                       f' signature_signed: {signature_signed}, signature_approved: {signature_approved}')
 
-        # TODO - monkey patch here
-
-        cla.log.debug(f'{fn} - performing signature_reference_id query using: {reference_id}')
-=======
-        cla.log.debug(f'{fn} - reference_id: {reference_id}, reference_type: {reference_type}'
-                      f' project_id: {project_id}, user_ccla_company_id: {project_id}'
-                      f' signature_signed: {signature_signed}, signature_approved: {signature_approved}')
-
         cla.log.debug(f'{fn} - performing signature_reference_id query using: {reference_id}')
         # TODO: Optimize this query to use filters properly.
->>>>>>> e9d99236
         signature_generator = self.model.signature_reference_index.query(str(reference_id))
         cla.log.debug(f'{fn} - generator.last_evaluated_key: {signature_generator.last_evaluated_key}')
 
