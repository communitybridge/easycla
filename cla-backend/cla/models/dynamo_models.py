# Copyright The Linux Foundation and each contributor to CommunityBridge.
# SPDX-License-Identifier: MIT

"""
Easily access CLA models backed by DynamoDB using pynamodb.
"""

import base64
import datetime
import os
import re
import uuid
from typing import Optional, List

import cla
import dateutil.parser
from cla.models import model_interfaces, key_value_store_interface
from cla.models.model_interfaces import User, Signature
from pynamodb.attributes import (
    UTCDateTimeAttribute,
    UnicodeSetAttribute,
    UnicodeAttribute,
    BooleanAttribute,
    NumberAttribute,
    ListAttribute,
    JSONAttribute,
    MapAttribute,
)
from pynamodb.expressions.condition import Condition
from pynamodb.indexes import GlobalSecondaryIndex, AllProjection
from pynamodb.models import Model

stage = os.environ.get("STAGE", "")
cla_logo_url = os.environ.get("CLA_BUCKET_LOGO_URL", "")


def create_database():
    """
    Named "create_database" instead of "create_tables" because create_database
    is expected to exist in all database storage wrappers.
    """
    tables = [
        RepositoryModel,
        ProjectModel,
        SignatureModel,
        CompanyModel,
        UserModel,
        StoreModel,
        GitHubOrgModel,
        GerritModel,
        EventModel,
    ]
    # Create all required tables.
    for table in tables:
        # Wait blocks until table is created.
        table.create_table(wait=True)


def delete_database():
    """
    Named "delete_database" instead of "delete_tables" because delete_database
    is expected to exist in all database storage wrappers.

    WARNING: This will delete all existing table data.
    """
    tables = [
        RepositoryModel,
        ProjectModel,
        SignatureModel,
        CompanyModel,
        UserModel,
        StoreModel,
        GitHubOrgModel,
        GerritModel,
    ]
    # Delete all existing tables.
    for table in tables:
        if table.exists():
            table.delete_table()


class GitHubUserIndex(GlobalSecondaryIndex):
    """
    This class represents a global secondary index for querying users by GitHub ID.
    """

    class Meta:
        """Meta class for GitHub User index."""

        index_name = "github-user-index"
        write_capacity_units = int(cla.conf["DYNAMO_WRITE_UNITS"])
        read_capacity_units = int(cla.conf["DYNAMO_READ_UNITS"])
        # All attributes are projected - not sure if this is necessary.
        projection = AllProjection()

    # This attribute is the hash key for the index.
    user_github_id = NumberAttribute(hash_key=True)


class SignatureProjectExternalIndex(GlobalSecondaryIndex):
    """
    This class represents a global secondary index for querying signatures by project external ID
    """

    class Meta:
        """ Meta class for Signature Project External Index """

        index_name = "project-signature-external-id-index"
        write_capacity_units = int(cla.conf["DYNAMO_WRITE_UNITS"])
        read_capacity_units = int(cla.conf["DYNAMO_READ_UNITS"])
        # All attributes are projected - not sure if this is necessary.
        projection = AllProjection()

    # This attribute is the hash key for the index
    signature_project_external_id = UnicodeAttribute(hash_key=True)


class SignatureCompanySignatoryIndex(GlobalSecondaryIndex):
    """
    This class represents a global secondary index for querying signatures by signature company signatory ID
    """

    class Meta:
        """ Meta class for Signature Company Signatory Index """

        index_name = "signature-company-signatory-index"
        write_capacity_units = int(cla.conf["DYNAMO_WRITE_UNITS"])
        read_capacity_units = int(cla.conf["DYNAMO_READ_UNITS"])
        projection = AllProjection()

    signature_company_signatory_id = UnicodeAttribute(hash_key=True)


class SignatureCompanyInitialManagerIndex(GlobalSecondaryIndex):
    """
    This class represents a global secondary index for querying signatures by signature company initial manager ID
    """

    class Meta:
        """ Meta class for Signature Company Initial Manager Index """

        index_name = "signature-company-initial-manager-index"
        write_capacity_units = int(cla.conf["DYNAMO_WRITE_UNITS"])
        read_capacity_units = int(cla.conf["DYNAMO_READ_UNITS"])
        projection = AllProjection()

    signature_company_initial_manager_id = UnicodeAttribute(hash_key=True)


class GitHubUsernameIndex(GlobalSecondaryIndex):
    """
    This class represents a global secondary index for querying users by github username.
    """

    class Meta:
        index_name = "github-username-index"
        write_capacity_units = int(cla.conf["DYNAMO_WRITE_UNITS"])
        read_capacity_units = int(cla.conf["DYNAMO_READ_UNITS"])
        projection = AllProjection()

    # This attribute is the hash key for the index.
    user_github_username = UnicodeAttribute(hash_key=True)


class LFUsernameIndex(GlobalSecondaryIndex):
    """
    This class represents a global secondary index for querying users by LF Username.
    """

    class Meta:
        """Meta class for LF Username index."""

        index_name = "lf-username-index"
        write_capacity_units = int(cla.conf["DYNAMO_WRITE_UNITS"])
        read_capacity_units = int(cla.conf["DYNAMO_READ_UNITS"])
        # All attributes are projected - not sure if this is necessary.
        projection = AllProjection()

    # This attribute is the hash key for the index.
    lf_username = UnicodeAttribute(hash_key=True)


class ProjectRepositoryIndex(GlobalSecondaryIndex):
    """
    This class represents a global secondary index for querying repositories by project ID.
    """

    class Meta:
        """Meta class for project repository index."""

        index_name = "project-repository-index"
        write_capacity_units = int(cla.conf["DYNAMO_WRITE_UNITS"])
        read_capacity_units = int(cla.conf["DYNAMO_READ_UNITS"])
        # All attributes are projected - not sure if this is necessary.
        projection = AllProjection()

    # This attribute is the hash key for the index.
    repository_project_id = UnicodeAttribute(hash_key=True)


class ExternalRepositoryIndex(GlobalSecondaryIndex):
    """
    This class represents a global secondary index for querying repositories by external ID.
    """

    class Meta:
        """Meta class for external ID repository index."""

        index_name = "external-repository-index"
        write_capacity_units = int(cla.conf["DYNAMO_WRITE_UNITS"])
        read_capacity_units = int(cla.conf["DYNAMO_READ_UNITS"])
        # All attributes are projected - not sure if this is necessary.
        projection = AllProjection()

    # This attribute is the hash key for the index.
    repository_external_id = UnicodeAttribute(hash_key=True)


class SFDCRepositoryIndex(GlobalSecondaryIndex):
    """
    This class represents a global secondary index for querying repositories by external ID.
    """

    class Meta:
        """Meta class for external ID repository index."""

        index_name = "sfdc-repository-index"
        write_capacity_units = int(cla.conf["DYNAMO_WRITE_UNITS"])
        read_capacity_units = int(cla.conf["DYNAMO_READ_UNITS"])
        # All attributes are projected - not sure if this is necessary.
        projection = AllProjection()

    # This attribute is the hash key for the index.
    repository_sfdc_id = UnicodeAttribute(hash_key=True)


class ExternalProjectIndex(GlobalSecondaryIndex):
    """
    This class represents a global secondary index for querying projects by external ID.
    """

    class Meta:
        """Meta class for external ID project index."""

        index_name = "external-project-index"
        write_capacity_units = int(cla.conf["DYNAMO_WRITE_UNITS"])
        read_capacity_units = int(cla.conf["DYNAMO_READ_UNITS"])
        # All attributes are projected - not sure if this is necessary.
        projection = AllProjection()

    # This attribute is the hash key for the index.
    project_external_id = UnicodeAttribute(hash_key=True)


class ExternalCompanyIndex(GlobalSecondaryIndex):
    """
    This class represents a global secondary index for querying companies by external ID.
    """

    class Meta:
        """Meta class for external ID company index."""

        index_name = "external-company-index"
        write_capacity_units = int(cla.conf["DYNAMO_WRITE_UNITS"])
        read_capacity_units = int(cla.conf["DYNAMO_READ_UNITS"])
        # All attributes are projected - not sure if this is necessary.
        projection = AllProjection()

    # This attribute is the hash key for the index.
    company_external_id = UnicodeAttribute(hash_key=True)


class GithubOrgSFIndex(GlobalSecondaryIndex):
    """
    This class represents a global secondary index for querying github organizations by a Salesforce ID.
    """

    class Meta:
        """Meta class for external ID github org index."""

        index_name = "github-org-sfid-index"
        write_capacity_units = int(cla.conf["DYNAMO_WRITE_UNITS"])
        read_capacity_units = int(cla.conf["DYNAMO_READ_UNITS"])
        projection = AllProjection()

    organization_sfid = UnicodeAttribute(hash_key=True)


class ProjectSignatureIndex(GlobalSecondaryIndex):
    """
    This class represents a global secondary index for querying signatures by project ID.
    """

    class Meta:
        """Meta class for reference Signature index."""

        index_name = "project-signature-index"
        write_capacity_units = int(cla.conf["DYNAMO_WRITE_UNITS"])
        read_capacity_units = int(cla.conf["DYNAMO_READ_UNITS"])
        # All attributes are projected - not sure if this is necessary.
        projection = AllProjection()

    # This attribute is the hash key for the index.
    signature_project_id = UnicodeAttribute(hash_key=True)


class ReferenceSignatureIndex(GlobalSecondaryIndex):
    """
    This class represents a global secondary index for querying signatures by reference.
    """

    class Meta:
        """Meta class for reference Signature index."""

        index_name = "reference-signature-index"
        write_capacity_units = int(cla.conf["DYNAMO_WRITE_UNITS"])
        read_capacity_units = int(cla.conf["DYNAMO_READ_UNITS"])
        # All attributes are projected - not sure if this is necessary.
        projection = AllProjection()

    # This attribute is the hash key for the index.
    signature_reference_id = UnicodeAttribute(hash_key=True)


class RequestedCompanyIndex(GlobalSecondaryIndex):
    """
    This class represents a global secondary index for querying company invites with a company ID.
    """

    class Meta:
        """Meta class for external ID company index."""

        index_name = "requested-company-index"
        write_capacity_units = int(cla.conf["DYNAMO_WRITE_UNITS"])
        read_capacity_units = int(cla.conf["DYNAMO_READ_UNITS"])
        projection = AllProjection()

    requested_company_id = UnicodeAttribute(hash_key=True)


class EventTypeIndex(GlobalSecondaryIndex):
    """
    This class represents a global secondary index for querying events with an event type
    """

    class Meta:
        """Meta class for event type index."""

        index_name = "event-type-index"
        write_capacity_units = int(cla.conf["DYNAMO_WRITE_UNITS"])
        read_capacity_units = int(cla.conf["DYNAMO_READ_UNITS"])
        projection = AllProjection()

    event_type = UnicodeAttribute(hash_key=True)


class EventUserIndex(GlobalSecondaryIndex):
    """
    This class represents a global secondary index for querying events by user ID.
    """

    class Meta:
        """Meta class for user ID index"""

        index_name = "user-id-index"
        write_capacity_units = int(cla.conf["DYNAMO_WRITE_UNITS"])
        read_capacity_units = int(cla.conf["DYNAMO_READ_UNITS"])
        projection = AllProjection()

    user_id_index = UnicodeAttribute(hash_key=True)


class GithubUserExternalIndex(GlobalSecondaryIndex):
    """
    This class represents a global secondary index for querying users by a user external ID.
    """

    class Meta:
        """Meta class for github user external ID index"""

        index_name = "github-user-external-id-index"
        write_capacity_units = int(cla.conf["DYNAMO_WRITE_UNITS"])
        read_capacity_units = int(cla.conf["DYNAMO_READ_UNITS"])
        projection = AllProjection()

    user_external_id = UnicodeAttribute(hash_key=True)


class BaseModel(Model):
    """
    Base pynamodb model used for all CLA models.
    """

    date_created = UTCDateTimeAttribute(default=datetime.datetime.now())
    date_modified = UTCDateTimeAttribute(default=datetime.datetime.now())
    version = UnicodeAttribute(default="v1")  # Schema version.

    def __iter__(self):
        """Used to convert model to dict for JSON-serialized string."""
        for name, attr in self.get_attributes().items():
            if isinstance(attr, ListAttribute):
                if attr is None or getattr(self, name) is None:
                    yield name, None
                else:
                    values = attr.serialize(getattr(self, name))
                    if len(values) < 1:
                        yield name, []
                    else:
                        key = list(values[0].keys())[0]
                        yield name, [value[key] for value in values]
            else:
                yield name, attr.serialize(getattr(self, name))


class DocumentTabModel(MapAttribute):
    """
    Represents a document tab in the document model.
    """

    document_tab_type = UnicodeAttribute(default="text")
    document_tab_id = UnicodeAttribute()
    document_tab_name = UnicodeAttribute()
    document_tab_page = NumberAttribute(default=1)
    document_tab_position_x = NumberAttribute()
    document_tab_position_y = NumberAttribute()
    document_tab_width = NumberAttribute(default=200)
    document_tab_height = NumberAttribute(default=20)
    document_tab_is_locked = BooleanAttribute(default=False)
    document_tab_is_required = BooleanAttribute(default=True)
    document_tab_anchor_string = UnicodeAttribute(default=None)
    document_tab_anchor_ignore_if_not_present = BooleanAttribute(default=True)
    document_tab_anchor_x_offset = NumberAttribute()
    document_tab_anchor_y_offset = NumberAttribute()


class DocumentTab(model_interfaces.DocumentTab):
    """
    ORM-agnostic wrapper for the DynamoDB DocumentTab model.
    """

    def __init__(
            self,  # pylint: disable=too-many-arguments
            document_tab_type=None,
            document_tab_id=None,
            document_tab_name=None,
            document_tab_page=None,
            document_tab_position_x=None,
            document_tab_position_y=None,
            document_tab_width=None,
            document_tab_height=None,
            document_tab_is_locked=False,
            document_tab_is_required=True,
            document_tab_anchor_string=None,
            document_tab_anchor_ignore_if_not_present=True,
            document_tab_anchor_x_offset=None,
            document_tab_anchor_y_offset=None,
    ):
        super().__init__()
        self.model = DocumentTabModel()
        self.model.document_tab_id = document_tab_id
        self.model.document_tab_name = document_tab_name
        # x,y coordinates are None when anchor x,y offsets are supplied.
        if document_tab_position_x is not None:
            self.model.document_tab_position_x = document_tab_position_x
        if document_tab_position_y is not None:
            self.model.document_tab_position_y = document_tab_position_y
        # Use defaults if None is provided for the following attributes.
        if document_tab_type is not None:
            self.model.document_tab_type = document_tab_type
        if document_tab_page is not None:
            self.model.document_major_version = document_tab_page
        if document_tab_width is not None:
            self.model.document_tab_width = document_tab_width
        if document_tab_height is not None:
            self.model.document_tab_height = document_tab_height
        self.model.document_tab_is_locked = document_tab_is_locked
        self.model.document_tab_is_required = document_tab_is_required
        # Anchor string properties
        if document_tab_anchor_string is not None:
            self.model.document_tab_anchor_string = document_tab_anchor_string
        self.model.document_tab_anchor_ignore_if_not_present = document_tab_anchor_ignore_if_not_present
        if document_tab_anchor_x_offset is not None:
            self.model.document_tab_anchor_x_offset = document_tab_anchor_x_offset
        if document_tab_anchor_y_offset is not None:
            self.model.document_tab_anchor_y_offset = document_tab_anchor_y_offset

    def to_dict(self):
        return {
            "document_tab_type": self.model.document_tab_type,
            "document_tab_id": self.model.document_tab_id,
            "document_tab_name": self.model.document_tab_name,
            "document_tab_page": self.model.document_tab_page,
            "document_tab_position_x": self.model.document_tab_position_x,
            "document_tab_position_y": self.model.document_tab_position_y,
            "document_tab_width": self.model.document_tab_width,
            "document_tab_height": self.model.document_tab_height,
            "document_tab_is_locked": self.model.document_tab_is_locked,
            "document_tab_is_required": self.model.document_tab_is_required,
            "document_tab_anchor_string": self.model.document_tab_anchor_string,
            "document_tab_anchor_ignore_if_not_present": self.model.document_tab_anchor_ignore_if_not_present,
            "document_tab_anchor_x_offset": self.model.document_tab_anchor_x_offset,
            "document_tab_anchor_y_offset": self.model.document_tab_anchor_y_offset,
        }

    def get_document_tab_type(self):
        return self.model.document_tab_type

    def get_document_tab_id(self):
        return self.model.document_tab_id

    def get_document_tab_name(self):
        return self.model.document_tab_name

    def get_document_tab_page(self):
        return self.model.document_tab_page

    def get_document_tab_position_x(self):
        return self.model.document_tab_position_x

    def get_document_tab_position_y(self):
        return self.model.document_tab_position_y

    def get_document_tab_width(self):
        return self.model.document_tab_width

    def get_document_tab_height(self):
        return self.model.document_tab_height

    def get_document_tab_is_locked(self):
        return self.model.document_tab_is_locked

    def get_document_tab_anchor_string(self):
        return self.model.document_tab_anchor_string

    def get_document_tab_anchor_ignore_if_not_present(self):
        return self.model.document_tab_anchor_ignore_if_not_present

    def get_document_tab_anchor_x_offset(self):
        return self.model.document_tab_anchor_x_offset

    def get_document_tab_anchor_y_offset(self):
        return self.model.document_tab_anchor_y_offset

    def set_document_tab_type(self, tab_type):
        self.model.document_tab_type = tab_type

    def set_document_tab_id(self, tab_id):
        self.model.document_tab_id = tab_id

    def set_document_tab_name(self, tab_name):
        self.model.document_tab_name = tab_name

    def set_document_tab_page(self, tab_page):
        self.model.document_tab_page = tab_page

    def set_document_tab_position_x(self, tab_position_x):
        self.model.document_tab_position_x = tab_position_x

    def set_document_tab_position_y(self, tab_position_y):
        self.model.document_tab_position_y = tab_position_y

    def set_document_tab_width(self, tab_width):
        self.model.document_tab_width = tab_width

    def set_document_tab_height(self, tab_height):
        self.model.document_tab_height = tab_height

    def set_document_tab_is_locked(self, is_locked):
        self.model.document_tab_is_locked = is_locked

    def set_document_tab_anchor_string(self, document_tab_anchor_string):
        self.model.document_tab_anchor_string = document_tab_anchor_string

    def set_document_tab_anchor_ignore_if_not_present(self, document_tab_anchor_ignore_if_not_present):
        self.model.document_tab_anchor_ignore_if_not_present = document_tab_anchor_ignore_if_not_present

    def set_document_tab_anchor_x_offset(self, document_tab_anchor_x_offset):
        self.model.document_tab_anchor_x_offset = document_tab_anchor_x_offset

    def set_document_tab_anchor_y_offset(self, document_tab_anchor_y_offset):
        self.model.document_tab_anchor_y_offset = document_tab_anchor_y_offset


class DocumentModel(MapAttribute):
    """
    Represents a document in the project model.
    """

    document_name = UnicodeAttribute()
    document_file_id = UnicodeAttribute(null=True)
    document_content_type = UnicodeAttribute()  # pdf, url+pdf, storage+pdf, etc
    document_content = UnicodeAttribute(null=True)  # None if using storage service.
    document_major_version = NumberAttribute(default=1)
    document_minor_version = NumberAttribute(default=0)
    document_author_name = UnicodeAttribute()
    # Not using UTCDateTimeAttribute due to https://github.com/pynamodb/PynamoDB/issues/162
    document_creation_date = UnicodeAttribute()
    document_preamble = UnicodeAttribute(null=True)
    document_legal_entity_name = UnicodeAttribute(null=True)
    document_s3_url = UnicodeAttribute(null=True)
    document_tabs = ListAttribute(of=DocumentTabModel, default=[])


class Document(model_interfaces.Document):
    """
    ORM-agnostic wrapper for the DynamoDB Document model.
    """

    def __init__(
            self,  # pylint: disable=too-many-arguments
            document_name=None,
            document_file_id=None,
            document_content_type=None,
            document_content=None,
            document_major_version=None,
            document_minor_version=None,
            document_author_name=None,
            document_creation_date=None,
            document_preamble=None,
            document_legal_entity_name=None,
            document_s3_url=None,
    ):
        super().__init__()
        self.model = DocumentModel()
        self.model.document_name = document_name
        self.model.document_file_id = document_file_id
        self.model.document_author_name = document_author_name
        self.model.document_content_type = document_content_type
        if self.model.document_content is not None:
            self.model.document_content = self.set_document_content(document_content)
        self.model.document_preamble = document_preamble
        self.model.document_legal_entity_name = document_legal_entity_name
        self.model.document_s3_url = document_s3_url
        # Use defaults if None is provided for the following attributes.
        if document_major_version is not None:
            self.model.document_major_version = document_major_version
        if document_minor_version is not None:
            self.model.document_minor_version = document_minor_version
        if document_creation_date is not None:
            self.set_document_creation_date(document_creation_date)
        else:
            self.set_document_creation_date(datetime.datetime.now())

    def to_dict(self):
        return {
            "document_name": self.model.document_name,
            "document_file_id": self.model.document_file_id,
            "document_content_type": self.model.document_content_type,
            "document_content": self.model.document_content,
            "document_author_name": self.model.document_author_name,
            "document_major_version": self.model.document_major_version,
            "document_minor_version": self.model.document_minor_version,
            "document_creation_date": self.model.document_creation_date,
            "document_preamble": self.model.document_preamble,
            "document_legal_entity_name": self.model.document_legal_entity_name,
            "document_s3_url": self.model.document_s3_url,
            "document_tabs": self.model.document_tabs,
        }

    def get_document_name(self):
        return self.model.document_name

    def get_document_file_id(self):
        return self.model.document_file_id

    def get_document_content_type(self):
        return self.model.document_content_type

    def get_document_author_name(self):
        return self.model.document_author_name

    def get_document_content(self):
        content_type = self.get_document_content_type()
        if content_type is None:
            cla.log.warning("Empty content type for document - not sure how to retrieve content")
        else:
            if content_type.startswith("storage+"):
                filename = self.get_document_file_id()
                return cla.utils.get_storage_service().retrieve(filename)
        return self.model.document_content

    def get_document_major_version(self):
        return self.model.document_major_version

    def get_document_minor_version(self):
        return self.model.document_minor_version

    def get_document_creation_date(self):
        return dateutil.parser.parse(self.model.document_creation_date)

    def get_document_preamble(self):
        return self.model.document_preamble

    def get_document_legal_entity_name(self):
        return self.model.document_legal_entity_name

    def get_document_s3_url(self):
        return self.model.document_s3_url

    def get_document_tabs(self):
        tabs = []
        for tab in self.model.document_tabs:
            tab_obj = DocumentTab()
            tab_obj.model = tab
            tabs.append(tab_obj)
        return tabs

    def set_document_author_name(self, document_author_name):
        self.model.document_author_name = document_author_name

    def set_document_name(self, document_name):
        self.model.document_name = document_name

    def set_document_file_id(self, document_file_id):
        self.model.document_file_id = document_file_id

    def set_document_content_type(self, document_content_type):
        self.model.document_content_type = document_content_type

    def set_document_content(self, document_content, b64_encoded=True):
        content_type = self.get_document_content_type()
        if content_type is not None and content_type.startswith("storage+"):
            if b64_encoded:
                document_content = base64.b64decode(document_content)
            filename = self.get_document_file_id()
            if filename is None:
                filename = str(uuid.uuid4())
                self.set_document_file_id(filename)
            cla.log.info(
                "Saving document content for %s to %s", self.get_document_name(), filename,
            )
            cla.utils.get_storage_service().store(filename, document_content)
        else:
            self.model.document_content = document_content

    def set_document_major_version(self, version):
        self.model.document_major_version = version

    def set_document_minor_version(self, version):
        self.model.document_minor_version = version

    def set_document_creation_date(self, document_creation_date):
        self.model.document_creation_date = document_creation_date.isoformat()

    def set_document_preamble(self, document_preamble):
        self.model.document_preamble = document_preamble

    def set_document_legal_entity_name(self, entity_name):
        self.model.document_legal_entity_name = entity_name

    def set_document_s3_url(self, document_s3_url):
        self.model.document_s3_url = document_s3_url

    def set_document_tabs(self, tabs):
        self.model.document_tabs = tabs

    def add_document_tab(self, tab):
        self.model.document_tabs.append(tab.model)

    def set_raw_document_tabs(self, tabs_data):
        self.model.document_tabs = []
        for tab_data in tabs_data:
            self.add_raw_document_tab(tab_data)

    def add_raw_document_tab(self, tab_data):
        tab = DocumentTab()
        tab.set_document_tab_type(tab_data["type"])
        tab.set_document_tab_id(tab_data["id"])
        tab.set_document_tab_name(tab_data["name"])
        if "position_x" in tab_data:
            tab.set_document_tab_position_x(tab_data["position_x"])
        if "position_y" in tab_data:
            tab.set_document_tab_position_y(tab_data["position_y"])
        tab.set_document_tab_width(tab_data["width"])
        tab.set_document_tab_height(tab_data["height"])
        tab.set_document_tab_page(tab_data["page"])
        if "anchor_string" in tab_data:
            tab.set_document_tab_anchor_string(tab_data["anchor_string"])
        if "anchor_ignore_if_not_present" in tab_data:
            tab.set_document_tab_anchor_ignore_if_not_present(tab_data["anchor_ignore_if_not_present"])
        if "anchor_x_offset" in tab_data:
            tab.set_document_tab_anchor_x_offset(tab_data["anchor_x_offset"])
        if "anchor_y_offset" in tab_data:
            tab.set_document_tab_anchor_y_offset(tab_data["anchor_y_offset"])
        self.add_document_tab(tab)


class ProjectModel(BaseModel):
    """
    Represents a project in the database.
    """

    class Meta:
        """Meta class for Project."""

        table_name = "cla-{}-projects".format(stage)
        if stage == "local":
            host = "http://localhost:8000"

    project_id = UnicodeAttribute(hash_key=True)
    project_external_id = UnicodeAttribute()
    project_name = UnicodeAttribute()
    project_individual_documents = ListAttribute(of=DocumentModel, default=[])
    project_corporate_documents = ListAttribute(of=DocumentModel, default=[])
    project_member_documents = ListAttribute(of=DocumentModel, default=[])
    project_icla_enabled = BooleanAttribute(default=True)
    project_ccla_enabled = BooleanAttribute(default=True)
    project_ccla_requires_icla_signature = BooleanAttribute(default=False)
    project_external_id_index = ExternalProjectIndex()
    project_acl = UnicodeSetAttribute(default=set())


class Project(model_interfaces.Project):  # pylint: disable=too-many-public-methods
    """
    ORM-agnostic wrapper for the DynamoDB Project model.
    """

    def __init__(
            self,
            project_id=None,
            project_external_id=None,
            project_name=None,
            project_icla_enabled=True,
            project_ccla_enabled=True,
            project_ccla_requires_icla_signature=False,
            project_acl=None,
    ):
        super(Project).__init__()
        self.model = ProjectModel()
        self.model.project_id = project_id
        self.model.project_external_id = project_external_id
        self.model.project_name = project_name
        self.model.project_icla_enabled = project_icla_enabled
        self.model.project_ccla_enabled = project_ccla_enabled
        self.model.project_ccla_requires_icla_signature = project_ccla_requires_icla_signature
        self.model.project_acl = project_acl

    def __str__(self):
        return (
            "id: {}, name: {}, external id: {}, icla enabled: {}, " "ccla enabled: {}, requires icla: {}, acl: {}"
        ).format(
            self.model.project_id,
            self.model.project_name,
            self.model.project_external_id,
            self.model.project_icla_enabled,
            self.model.project_ccla_enabled,
            self.model.project_ccla_requires_icla_signature,
            self.model.project_acl,
        )

    def to_dict(self):
        individual_documents = []
        corporate_documents = []
        member_documents = []
        for doc in self.model.project_individual_documents:
            document = Document()
            document.model = doc
            individual_documents.append(document.to_dict())
        for doc in self.model.project_corporate_documents:
            document = Document()
            document.model = doc
            corporate_documents.append(document.to_dict())
        for doc in self.model.project_member_documents:
            document = Document()
            document.model = doc
            member_documents.append(document.to_dict())
        project_dict = dict(self.model)
        project_dict["project_individual_documents"] = individual_documents
        project_dict["project_corporate_documents"] = corporate_documents
        project_dict["project_member_documents"] = member_documents

        project_dict["logoUrl"] = "{}/{}.png".format(cla_logo_url, self.model.project_external_id)

        return project_dict

    def save(self):
        self.model.save()

    def load(self, project_id):
        try:
            project = self.model.get(project_id)
        except ProjectModel.DoesNotExist:
            raise cla.models.DoesNotExist("Project not found")
        self.model = project

    def delete(self):
        self.model.delete()

    def get_project_id(self):
        return self.model.project_id

    def get_project_external_id(self):
        return self.model.project_external_id

    def get_project_name(self):
        return self.model.project_name

    def get_project_icla_enabled(self):
        return self.model.project_icla_enabled

    def get_project_ccla_enabled(self):
        return self.model.project_ccla_enabled

    def get_project_individual_documents(self):
        documents = []
        for doc in self.model.project_individual_documents:
            document = Document()
            document.model = doc
            documents.append(document)
        return documents

    def get_project_corporate_documents(self):
        documents = []
        for doc in self.model.project_corporate_documents:
            document = Document()
            document.model = doc
            documents.append(document)
        return documents

    def get_project_individual_document(self, major_version=None, minor_version=None):
        document_models = self.get_project_individual_documents()
        num_documents = len(document_models)

        if num_documents < 1:
            raise cla.models.DoesNotExist("No individual document exists for this project")

        version = self._get_latest_version(document_models)
        document = version[2]
        return document

        raise cla.models.DoesNotExist("Document revision not found")

    def get_latest_individual_document(self):
        document_models = self.get_project_individual_documents()
        version = self._get_latest_version(document_models)
        document = version[2]
        return document

    def get_project_corporate_document(self, major_version=None, minor_version=None):
        document_models = self.get_project_corporate_documents()
        num_documents = len(document_models)
        if num_documents < 1:
            raise cla.models.DoesNotExist("No corporate document exists for this project")
        version = self._get_latest_version(document_models)
        document = version[2]
        return document
        raise cla.models.DoesNotExist("Document revision not found")

    def get_latest_corporate_document(self):
        """
        Helper function to return the latest corporate document belonging to a project.

        :return: Latest CCLA document object for this project.
        :rtype: cla.models.model_instances.Document
        """
        document_models = self.get_project_corporate_documents()
        version = self._get_latest_version(document_models)
        document = version[2]

        return document

    def _get_latest_version(self, documents):
        """
        Helper function to get the last version of the list of documents provided.

        :param documents: List of documents to check.
        :type documents: [cla.models.model_interfaces.Document]
        :return: 2-item tuple containing (major, minor) version number.
        :rtype: tuple
        """
        last_major = 0  # 0 will be returned if no document was found.
        last_minor = -1  # -1 will be returned if no document was found.
        latest_date = None
        current_document = None
        for document in documents:
            current_major = document.get_document_major_version()
            current_minor = document.get_document_minor_version()
            if current_major > last_major:
                last_major = current_major
                last_minor = current_minor
                current_document = document
                continue
            if current_major == last_major and current_minor > last_minor:
                last_minor = current_minor
                current_document = document
            # Retrieve document that has the latest date
            if not latest_date or document.get_document_creation_date() > latest_date:
                latest_date = document.get_document_creation_date()
                current_document = document
        return (last_major, last_minor, current_document)

    def get_project_ccla_requires_icla_signature(self):
        return self.model.project_ccla_requires_icla_signature

    def get_project_latest_major_version(self):
        pass
        # @todo: Loop through documents for this project, return the highest version of them all.

    def get_project_acl(self):
        return self.model.project_acl

    def set_project_id(self, project_id):
        self.model.project_id = str(project_id)

    def set_project_external_id(self, project_external_id):
        self.model.project_external_id = str(project_external_id)

    def set_project_name(self, project_name):
        self.model.project_name = project_name

    def set_project_icla_enabled(self, project_icla_enabled):
        self.model.project_icla_enabled = project_icla_enabled

    def set_project_ccla_enabled(self, project_ccla_enabled):
        self.model.project_ccla_enabled = project_ccla_enabled

    def add_project_individual_document(self, document):
        self.model.project_individual_documents.append(document.model)

    def add_project_corporate_document(self, document):
        self.model.project_corporate_documents.append(document.model)

    def remove_project_individual_document(self, document):
        new_documents = _remove_project_document(
            self.model.project_individual_documents,
            document.get_document_major_version(),
            document.get_document_minor_version(),
        )
        self.model.project_individual_documents = new_documents

    def remove_project_corporate_document(self, document):
        new_documents = _remove_project_document(
            self.model.project_corporate_documents,
            document.get_document_major_version(),
            document.get_document_minor_version(),
        )
        self.model.project_corporate_documents = new_documents

    def set_project_individual_documents(self, documents):
        self.model.project_individual_documents = documents

    def set_project_corporate_documents(self, documents):
        self.model.project_corporate_documents = documents

    def set_project_ccla_requires_icla_signature(self, ccla_requires_icla_signature):
        self.model.project_ccla_requires_icla_signature = ccla_requires_icla_signature

    def set_project_acl(self, project_acl_username):
        self.model.project_acl = set([project_acl_username])

    def add_project_acl(self, username):
        self.model.project_acl.add(username)

    def remove_project_acl(self, username):
        if username in self.model.project_acl:
            self.model.project_acl.remove(username)

    def get_project_repositories(self):
        repository_generator = RepositoryModel.repository_project_index.query(self.get_project_id())
        repositories = []
        for repository_model in repository_generator:
            repository = Repository()
            repository.model = repository_model
            repositories.append(repository)
        return repositories

    def get_project_signatures(self, signature_signed=None, signature_approved=None):
        return Signature().get_signatures_by_project(
            self.get_project_id(), signature_approved=signature_approved, signature_signed=signature_signed,
        )

    def get_projects_by_external_id(self, project_external_id, username):
        project_generator = self.model.project_external_id_index.query(project_external_id)
        projects = []
        for project_model in project_generator:
            project = Project()
            project.model = project_model
            projects.append(project)
        return projects

    def get_managers(self):
        return self.get_managers_by_project_acl(self.get_project_acl())

    def get_managers_by_project_acl(self, project_acl):
        managers = []
        user_model = User()
        for username in project_acl:
            users = user_model.get_user_by_username(str(username))
            if users is not None:
                if len(users) > 1:
                    cla.log.warning(
                        f"More than one user record was returned ({len(users)}) from user "
                        f"username: {username} query"
                    )
                managers.append(users[0])
        return managers

    def all(self, project_ids=None):
        if project_ids is None:
            projects = self.model.scan()
        else:
            projects = ProjectModel.batch_get(project_ids)
        ret = []
        for project in projects:
            proj = Project()
            proj.model = project
            ret.append(proj)
        return ret


def _remove_project_document(documents, major_version, minor_version):
    # TODO Need to optimize this on the DB side - delete directly from list of records.
    new_documents = []
    found = False
    for document in documents:
        if document.document_major_version == major_version and document.document_minor_version == minor_version:
            found = True
            if document.document_content_type.startswith("storage+"):
                cla.utils.get_storage_service().delete(document.document_file_id)
            continue
        new_documents.append(document)
    if not found:
        raise cla.models.DoesNotExist("Document revision not found")
    return new_documents


class UserModel(BaseModel):
    """
    Represents a user in the database.
    """

    class Meta:
        """Meta class for User."""

        table_name = "cla-{}-users".format(stage)
        if stage == "local":
            host = "http://localhost:8000"
        write_capacity_units = int(cla.conf["DYNAMO_WRITE_UNITS"])
        read_capacity_units = int(cla.conf["DYNAMO_READ_UNITS"])

    user_id = UnicodeAttribute(hash_key=True)
    # User Emails are specifically GitHub Emails
    user_external_id = UnicodeAttribute(null=True)
    user_emails = UnicodeSetAttribute(default=set())
    user_name = UnicodeAttribute(null=True)
    user_company_id = UnicodeAttribute(null=True)
    user_github_id = NumberAttribute(null=True)
    user_github_username = UnicodeAttribute(null=True)
    user_github_username_index = GitHubUsernameIndex()
    user_ldap_id = UnicodeAttribute(null=True)
    user_github_id_index = GitHubUserIndex()
    github_user_external_id_index = GithubUserExternalIndex()
    note = UnicodeAttribute(null=True)
    lf_email = UnicodeAttribute(null=True)
    lf_username = UnicodeAttribute(null=True)
    lf_username_index = LFUsernameIndex()
    lf_sub = UnicodeAttribute(null=True)


class User(model_interfaces.User):  # pylint: disable=too-many-public-methods
    """
    ORM-agnostic wrapper for the DynamoDB User model.
    """

    def __init__(
            self,
            user_email=None,
            user_external_id=None,
            user_github_id=None,
            user_github_username=None,
            user_ldap_id=None,
            lf_username=None,
            lf_sub=None,
            user_company_id=None,
            note=None,
    ):
        super(User).__init__()
        self.model = UserModel()
        if user_email is not None:
            self.set_user_email(user_email)
        self.model.user_external_id = user_external_id
        self.model.user_github_id = user_github_id
        self.model.user_github_username = user_github_username
        self.model.user_ldap_id = user_ldap_id
        self.model.lf_username = lf_username
        self.model.lf_sub = lf_sub
        self.model.user_company_id = user_company_id
        self.model.note = note

    def __str__(self):
        return (
            "id: {}, username: {}, gh id: {}, gh username: {}, "
            "lf email: {}, emails: {}, ldap id: {}, lf username: {}, "
            "user company id: {}, note: {}, user external id: {}"
        ).format(
            self.model.user_id,
            self.model.user_github_username,
            self.model.user_github_id,
            self.model.user_github_username,
            self.model.lf_email,
            self.model.user_emails,
            self.model.user_ldap_id,
            self.model.lf_username,
            self.model.user_company_id,
            self.model.note,
            self.model.user_external_id
        )

    def to_dict(self):
        ret = dict(self.model)
        if ret["user_github_id"] == "null":
            ret["user_github_id"] = None
        if ret["user_ldap_id"] == "null":
            ret["user_ldap_id"] = None
        return ret

    def log_info(self, msg):
        """
        Helper logger function to write the info message and the user details.
        :param msg: the log message
        :return: None
        """
        cla.log.info("{} for user: {}".format(msg, self))

    def log_debug(self, msg):
        """
        Helper logger function to write the debug message and the user details.
        :param msg: the log message
        :return: None
        """
        cla.log.debug("{} for user: {}".format(msg, self))

    def log_warning(self, msg):
        """
        Helper logger function to write the debug message and the user details.
        :param msg: the log message
        :return: None
        """
        cla.log.warning("{} for user: {}".format(msg, self))

    def save(self):
        self.model.save()

    def load(self, user_id):
        try:
            repo = self.model.get(str(user_id))
        except UserModel.DoesNotExist:
            raise cla.models.DoesNotExist("User not found")
        self.model = repo

    def delete(self):
        self.model.delete()

    def get_user_id(self):
        return self.model.user_id

    def get_lf_username(self):
        return self.model.lf_username

    def get_user_external_id(self):
        return self.model.user_external_id

    def get_lf_email(self):
        return self.model.lf_email

    def get_lf_sub(self):
        return self.model.lf_sub

    def get_user_email(self):
        if self.model.lf_email is not None:
            return self.model.lf_email
        elif len(self.model.user_emails) > 0:
            # Ordering not guaranteed, better to use get_user_emails.
            return next(iter(self.model.user_emails))
        return None

    def get_user_emails(self):
        return self.model.user_emails

    def get_all_user_emails(self):
        emails = self.model.user_emails
        if self.model.lf_email is not None:
            emails.add(self.model.lf_email)

        return emails

    def get_user_name(self):
        return self.model.user_name

    def get_user_company_id(self):
        return self.model.user_company_id

    def get_user_github_id(self):
        return self.model.user_github_id

    def get_github_username(self):
        return self.model.user_github_username

    def get_user_github_username(self):
        """
        Getter for the user's GitHub ID.

        :return: The user's GitHub ID.
        :rtype: integer
        """
        return self.model.user_github_username

    def get_note(self):
        """
        Getter for the user's note.
        :return: the note value for the user
        :rtype: str
        """
        return self.model.note

    def set_user_id(self, user_id):
        self.model.user_id = user_id

    def set_lf_username(self, lf_username):
        self.model.lf_username = lf_username

    def set_user_external_id(self, user_external_id):
        self.model.user_external_id = user_external_id

    def set_lf_email(self, lf_email):
        self.model.lf_email = lf_email

    def set_lf_sub(self, sub):
        self.model.sub = sub

    def set_user_email(self, user_email):
        # Standard set/list operations (add or append) don't work as expected.
        # Seems to apply the operations on the class attribute which means that
        # all future user objects have all the other user's emails as well.
        # Explicitly creating new list and casting to set seems to work as expected.
        email_list = list(self.model.user_emails) + [user_email]
        self.model.user_emails = set(email_list)

    def set_user_emails(self, user_emails):
        self.model.user_emails = user_emails

    def set_user_name(self, user_name):
        self.model.user_name = user_name

    def set_user_company_id(self, company_id):
        self.model.user_company_id = company_id

    def set_user_github_id(self, user_github_id):
        self.model.user_github_id = user_github_id

    def set_user_github_username(self, user_github_username):
        self.model.user_github_username = user_github_username

    def set_note(self, note):
        self.model.note = note

    # def set_user_ldap_id(self, user_ldap_id):
    #     self.model.user_ldap_id = user_ldap_id

    def get_user_by_email(self, user_email) -> Optional[List[User]]:
        if user_email is None:
            cla.log.warning("Unable to lookup user by user_email - email is empty")
            return None

        users = []
        for user_model in UserModel.scan(UserModel.user_emails.contains(user_email)):
            user = User()
            user.model = user_model
            users.append(user)
        if len(users) > 0:
            return users
        else:
            return None

    def get_user_by_github_id(self, user_github_id) -> Optional[List[User]]:
        if user_github_id is None:
            cla.log.warning("Unable to lookup user by github id - id is empty")
            return None

        users = []
        for user_model in self.model.user_github_id_index.query(user_github_id):
            user = User()
            user.model = user_model
            users.append(user)
        if len(users) > 0:
            return users
        else:
            return None

    def get_user_by_username(self, username) -> Optional[List[User]]:
        if username is None:
            cla.log.warning("Unable to lookup user by username - username is empty")
            return None

        users = []
        for user_model in self.model.lf_username_index.query(username):
            user = User()
            user.model = user_model
            users.append(user)
        if len(users) > 0:
            return users
        else:
            return None

    def get_user_by_github_username(self, github_username) -> Optional[List[User]]:
        if github_username is None:
            cla.log.warning("Unable to lookup user by github_username - github_username is empty")
            return None

        users = []
        for user_model in self.model.user_github_username_index.query(github_username):
            user = User()
            user.model = user_model
            users.append(user)
        if len(users) > 0:
            return users
        else:
            return None

    def get_user_signatures(
            self, project_id=None, company_id=None, signature_signed=None, signature_approved=None,
    ):
        cla.log.debug(
            "get_user_signatures with params - "
            f"user_id: {self.get_user_id()}, "
            f"project_id: {project_id}, "
            f"company_id: {company_id}, "
            f"signature_signed: {signature_signed}, "
            f"signature_approved: {signature_approved}"
        )
        return Signature().get_signatures_by_reference(
            self.get_user_id(),
            "user",
            project_id=project_id,
            user_ccla_company_id=company_id,
            signature_approved=signature_approved,
            signature_signed=signature_signed,
        )

    def get_latest_signature(self, project_id, company_id=None):
        """
        Helper function to get a user's latest signature for a project.

        :param project_id: The ID of the project to check for.
        :type project_id: string
        :param company_id: The company ID if looking for an employee signature.
        :type company_id: string
        :return: The latest versioned signature object if it exists.
        :rtype: cla.models.model_interfaces.Signature or None
        """
        cla.log.debug(
            "get_latest_signature -> self.get_user_signatures with "
            f"user_id: {self.get_user_id()}, "
            f"project_id: {project_id}, "
            f"company_id: {company_id}"
        )
        signatures = self.get_user_signatures(project_id=project_id, company_id=company_id)
        latest = None
        for signature in signatures:
            if latest is None:
                latest = signature
            elif signature.get_signature_document_major_version() > latest.get_signature_document_major_version():
                latest = signature
            elif (
                    signature.get_signature_document_major_version() == latest.get_signature_document_major_version()
                    and signature.get_signature_document_minor_version() > latest.get_signature_document_minor_version()
            ):
                latest = signature

        if latest is None:
            cla.log.debug(
                "get_latest_signature - unable to find user signature using "
                f"user_id: {self.get_user_id()}, "
                f"project id: {project_id}, "
                f"company id: {company_id}"
            )
        else:
            cla.log.debug(
                "get_latest_signature - found user user signature using "
                f"user_id: {self.get_user_id()}, "
                f"project id: {project_id}, "
                f"company id: {company_id}"
            )

        return latest

    def preprocess_pattern(self,emails,patterns) -> bool:
        """
        Helper function that preprocesses given emails against patterns

        :param emails: User emails to be checked
        :type emails: list
        :return: True if at least one email is matched against pattern else False
        :rtype: bool
        """
        for pattern in patterns:
            if pattern.startswith("*."):
                pattern = pattern.replace("*.", ".*")
            elif pattern.startswith("*"):
                pattern = pattern.replace("*", ".*")
            elif pattern.startswith("."):
                pattern = pattern.replace(".", ".*")

            preprocessed_pattern = "^.*@" + pattern + "$"
            pat = re.compile(preprocessed_pattern)
            for email in emails:
                if pat.match(email) != None:
                    self.log_debug("found user email in email whitelist pattern")
                    return True
        return False


    # Accepts a Signature object
    def is_whitelisted(self, ccla_signature) -> bool:
        """
        Helper function to determine whether at least one of the user's email
        addresses are whitelisted for a particular ccla signature.

        :param ccla_signature: The ccla signature to check against.
        :type ccla_signature: cla.models.Signature
        :return: True if at least one email is whitelisted, False otherwise.
        :rtype: bool
        """
        # Returns the union of lf_emails and emails (separate columns)
        emails = self.get_all_user_emails()
        if len(emails) > 0:
            # remove leading and trailing whitespace before checking emails
            emails = [email.strip() for email in emails]

        # First, we check email whitelist
        whitelist = ccla_signature.get_email_whitelist()
        cla.log.debug(f"is_whitelisted - testing user emails: {emails} with " f"CCLA whitelist emails: {whitelist}")

        if whitelist is not None:
            for email in emails:
                # Case insensitive match
                if email.lower() in (s.lower() for s in whitelist):
                    self.log_debug("found user email in email whitelist")
                    return True
        else:
            cla.log.debug(f"is_whitelisted - no email whitelist match for user: {self}")

        # Secondly, let's check domain whitelist
        # If a naked domain (e.g. google.com) is provided, we prefix it with '^.*@',
        # so that sub-domains are not allowed.
        # If a '*', '*.' or '.' prefix is provided, we replace the prefix with '.*\.',
        # which will allow subdomains.
        patterns = ccla_signature.get_domain_whitelist()
        cla.log.debug(
            f"is_whitelisted - testing user email domains: {emails} with "
            f"whitelist domain values in database: {patterns}"
        )
        if patterns is not None:
            if self.preprocess_pattern(emails, patterns):
                return True
            else:
                self.log_debug(f"Did not match email: {email} with domain: {preprocessed_pattern}")
        else:
            cla.log.debug(
                "is_whitelisted - no domain whitelist patterns defined in the database"
                "- skipping domain whitelist check"
            )

        # Third and Forth, check github whitelists
        github_username = self.get_user_github_username()
        github_id = self.get_user_github_id()

        # TODO: DAD -
        # Since usernames can be changed, if we have the github_id already - let's
        # lookup the username by id to see if they have changed their username
        # if the username is different, then we should reset the field to the
        # new value - this will potentially change the github username whitelist
        # since the old username is already in the list

        # Attempt to fetch the github username based on the github id
        if github_username is None and github_id is not None:
            github_username = cla.utils.lookup_user_github_username(github_id)
            if github_username is not None:
                cla.log.debug(f"Updating user record - adding github username: {github_username}")
                self.set_user_github_username(github_username)
                self.save()

        # Attempt to fetch the github id based on the github username
        if github_id is None and github_username is not None:
            github_username = github_username.strip()
            github_id = cla.utils.lookup_user_github_id(github_username)
            if github_id is not None:
                cla.log.debug(f"Updating user record - adding github id: {github_id}")
                self.set_user_github_id(github_id)
                self.save()

        # GitHub username whitelist
        if github_username is not None:
            # remove leading and trailing whitespace from github username
            github_username = github_username.strip()
            github_whitelist = ccla_signature.get_github_whitelist()
            cla.log.debug(
                f"is_whitelisted - testing user github username: {github_username} with "
                f"CCLA github whitelist: {github_whitelist}"
            )

            if github_whitelist is not None:
                # case insensitive search
                if github_username.lower() in (s.lower() for s in github_whitelist):
                    self.log_debug("found github username in github whitelist")
                    return True
        else:
            cla.log.debug(
                "is_whitelisted - users github_username is not defined " "- skipping github username whitelist check"
            )

        # Check github org whitelist
        if github_username is not None:
            github_orgs = cla.utils.lookup_github_organizations(github_username)
            if "error" not in github_orgs:
                # Fetch the list of orgs this user is part of
                github_org_whitelist = ccla_signature.get_github_org_whitelist()
                cla.log.debug(
                    f"is_whitelisted - testing user github orgs: {github_orgs} with "
                    f"CCLA github org whitelist values: {github_org_whitelist}"
                )

                if github_org_whitelist is not None:
                    for dynamo_github_org in github_org_whitelist:
                        # case insensitive search
                        if dynamo_github_org.lower() in (s.lower() for s in github_orgs):
                            self.log_debug("found matching github org for user")
                            return True
        else:
            cla.log.debug(
                "is_whitelisted - users github_username is not defined " "- skipping github org whitelist check"
            )

        self.log_debug("unable to find user in any whitelist")
        return False

    def get_users_by_company(self, company_id):
        user_generator = self.model.scan(user_company_id__eq=str(company_id))
        users = []
        for user_model in user_generator:
            user = User()
            user.model = user_model
            users.append(user)
        return users

    def all(self, emails=None):
        if emails is None:
            users = self.model.scan()
        else:
            users = UserModel.batch_get(emails)
        ret = []
        for user in users:
            usr = User()
            usr.model = user
            ret.append(usr)
        return ret


class RepositoryModel(BaseModel):
    """
    Represents a repository in the database.
    """

    class Meta:
        """Meta class for Repository."""

        table_name = "cla-{}-repositories".format(stage)
        if stage == "local":
            host = "http://localhost:8000"

    repository_id = UnicodeAttribute(hash_key=True)
    repository_project_id = UnicodeAttribute()
    repository_name = UnicodeAttribute()
    repository_type = UnicodeAttribute()  # Gerrit, GitHub, etc.
    repository_url = UnicodeAttribute()
    repository_organization_name = UnicodeAttribute()
    repository_external_id = UnicodeAttribute(null=True)
    repository_project_index = ProjectRepositoryIndex()
    repository_sfdc_id = UnicodeAttribute(null=True)
    repository_external_index = ExternalRepositoryIndex()
    repository_sfdc_index = SFDCRepositoryIndex()


class Repository(model_interfaces.Repository):
    """
    ORM-agnostic wrapper for the DynamoDB Repository model.
    """

    def __init__(
            self,
            repository_id=None,
            repository_project_id=None,  # pylint: disable=too-many-arguments
            repository_name=None,
            repository_type=None,
            repository_url=None,
            repository_organization_name=None,
            repository_external_id=None,
            repository_sfdc_id=None,
    ):
        super(Repository).__init__()
        self.model = RepositoryModel()
        self.model.repository_id = repository_id
        self.model.repository_project_id = repository_project_id
        self.model.repository_sfdc_id = repository_sfdc_id
        self.model.repository_name = repository_name
        self.model.repository_type = repository_type
        self.model.repository_url = repository_url
        self.model.repository_organization_name = repository_organization_name
        self.model.repository_external_id = repository_external_id

    def to_dict(self):
        return dict(self.model)

    def save(self):
        self.model.save()

    def load(self, repository_id):
        try:
            repo = self.model.get(repository_id)
        except RepositoryModel.DoesNotExist:
            raise cla.models.DoesNotExist("Repository not found")
        self.model = repo

    def delete(self):
        self.model.delete()

    def get_repository_id(self):
        return self.model.repository_id

    def get_repository_project_id(self):
        return self.model.repository_project_id

    def get_repository_name(self):
        return self.model.repository_name

    def get_repository_type(self):
        return self.model.repository_type

    def get_repository_url(self):
        return self.model.repository_url

    def get_repository_external_id(self):
        return self.model.repository_external_id

    def get_repository_sfdc_id(self):
        return self.model.repository_sfdc_id

    def get_repository_organization_name(self):
        return self.model.repository_organization_name

    def set_repository_id(self, repo_id):
        self.model.repository_id = str(repo_id)

    def set_repository_project_id(self, project_id):
        self.model.repository_project_id = project_id

    def set_repository_name(self, name):
        self.model.repository_name = name

    def set_repository_type(self, repo_type):
        self.model.repository_type = repo_type

    def set_repository_url(self, repository_url):
        self.model.repository_url = repository_url

    def set_repository_external_id(self, repository_external_id):
        self.model.repository_external_id = str(repository_external_id)

    def set_repository_sfdc_id(self, repository_sfdc_id):
        self.model.repository_sfdc_id = str(repository_sfdc_id)

    def set_repository_organization_name(self, organization_name):
        self.model.repository_organization_name = organization_name

    def get_repository_by_external_id(self, repository_external_id, repository_type):
        # TODO: Optimize this on the DB end.
        repository_generator = self.model.repository_external_index.query(str(repository_external_id))
        for repository_model in repository_generator:
            if repository_model.repository_type == repository_type:
                repository = Repository()
                repository.model = repository_model
                return repository
        return None

    def get_repository_by_sfdc_id(self, repository_sfdc_id):
        repositories = self.model.repository_sfdc_index.query(str(repository_sfdc_id))
        ret = []
        for repository in repositories:
            repo = Repository()
            repo.model = repository
            ret.append(repo)
        return ret

    def get_repositories_by_organization(self, organization_name):
        repository_generator = self.model.scan(repository_organization_name__eq=organization_name)
        repositories = []
        for repository_model in repository_generator:
            repository = Repository()
            repository.model = repository_model
            repositories.append(repository)
        return repositories

    def all(self, ids=None):
        if ids is None:
            repositories = self.model.scan()
        else:
            repositories = RepositoryModel.batch_get(ids)
        ret = []
        for repository in repositories:
            repo = Repository()
            repo.model = repository
            ret.append(repo)
        return ret

def create_filter(attributes, model):
    """
    Helper function that creates filter condition based on available attributes

    :param attributes: attributes consisting of model attributes and values
    :rtype attributes: dict
    :param model: Model instance that handles filtering
    :rtype model: pynamodb.models.Model
    """
    filter_condition = None
    for key, value in attributes.items():
        if not value:
            continue
        condition = getattr(model, key) == value
        filter_condition = (
            condition if not isinstance(filter_condition, Condition) else filter_condition & condition
        )
    return filter_condition

class SignatureModel(BaseModel):  # pylint: disable=too-many-instance-attributes
    """
    Represents an signature in the database.
    """

    class Meta:
        """Meta class for Signature."""

        table_name = "cla-{}-signatures".format(stage)
        if stage == "local":
            host = "http://localhost:8000"
        write_capacity_units = int(cla.conf["DYNAMO_WRITE_UNITS"])
        read_capacity_units = int(cla.conf["DYNAMO_READ_UNITS"])

    signature_id = UnicodeAttribute(hash_key=True)
    signature_external_id = UnicodeAttribute(null=True)
    signature_project_id = UnicodeAttribute()
    signature_document_minor_version = NumberAttribute()
    signature_document_major_version = NumberAttribute()
    signature_reference_id = UnicodeAttribute()
    signature_reference_name = UnicodeAttribute(null=True)
    signature_reference_name_lower = UnicodeAttribute(null=True)
    signature_reference_type = UnicodeAttribute()
    signature_type = UnicodeAttribute(default="cla")
    signature_signed = BooleanAttribute(default=False)
    signature_approved = BooleanAttribute(default=False)
    signature_sign_url = UnicodeAttribute(null=True)
    signature_return_url = UnicodeAttribute(null=True)
    signature_callback_url = UnicodeAttribute(null=True)
    signature_user_ccla_company_id = UnicodeAttribute(null=True)
    signature_acl = UnicodeSetAttribute(default=set())
    signature_project_index = ProjectSignatureIndex()
    signature_reference_index = ReferenceSignatureIndex()
    signature_envelope_id = UnicodeAttribute(null=True)
    # Callback type refers to either Gerrit or GitHub
    signature_return_url_type = UnicodeAttribute(null=True)
    note = UnicodeAttribute(null=True)
    signature_project_external_id = UnicodeAttribute(null=True)
    signature_company_signatory_id = UnicodeAttribute(null=True)
    signature_company_signatory_name = UnicodeAttribute(null=True)
    signature_company_signatory_email = UnicodeAttribute(null=True)
    signature_company_initial_manager_id = UnicodeAttribute(null=True)
    signature_company_initial_manager_name = UnicodeAttribute(null=True)
    signature_company_initial_manager_email = UnicodeAttribute(null=True)
    signature_company_secondary_manager_list = JSONAttribute(null=True)
    signature_company_signatory_index = SignatureCompanySignatoryIndex()
    signature_company_initial_manager_index = SignatureCompanyInitialManagerIndex()
    project_signature_external_id_index = SignatureProjectExternalIndex()

    # whitelists are only used by CCLAs
    domain_whitelist = ListAttribute(null=True)
    email_whitelist = ListAttribute(null=True)
    github_whitelist = ListAttribute(null=True)
    github_org_whitelist = ListAttribute(null=True)


class Signature(model_interfaces.Signature):  # pylint: disable=too-many-public-methods
    """
    ORM-agnostic wrapper for the DynamoDB Signature model.
    """

    def __init__(
            self,  # pylint: disable=too-many-arguments
            signature_id=None,
            signature_external_id=None,
            signature_project_id=None,
            signature_document_minor_version=None,
            signature_document_major_version=None,
            signature_reference_id=None,
            signature_reference_name=None,
            signature_reference_type="user",
            signature_type=None,
            signature_signed=False,
            signature_approved=False,
            signature_sign_url=None,
            signature_return_url=None,
            signature_callback_url=None,
            signature_user_ccla_company_id=None,
            signature_acl=None,
            signature_return_url_type=None,
            signature_envelope_id=None,
            domain_whitelist=None,
            email_whitelist=None,
            github_whitelist=None,
            github_org_whitelist=None,
            note=None,
            signature_project_external_id=None,
            signature_company_signatory_id=None,
            signature_company_signatory_name=None,
            signature_company_signatory_email=None,
            signature_company_initial_manager_id=None,
            signature_company_initial_manager_name=None,
            signature_company_initial_manager_email=None,
            signature_company_secondary_manager_list=None
    ):
        super(Signature).__init__()
        self.model = SignatureModel()
        self.model.signature_id = signature_id
        self.model.signature_external_id = signature_external_id
        self.model.signature_project_id = signature_project_id
        self.model.signature_document_minor_version = signature_document_minor_version
        self.model.signature_document_major_version = signature_document_major_version
        self.model.signature_reference_id = signature_reference_id
        self.model.signature_reference_name = signature_reference_name
        if signature_reference_name:
            self.model.signature_reference_name_lower = signature_reference_name.lower()
        self.model.signature_reference_type = signature_reference_type
        self.model.signature_type = signature_type
        self.model.signature_signed = signature_signed
        self.model.signature_approved = signature_approved
        self.model.signature_sign_url = signature_sign_url
        self.model.signature_return_url = signature_return_url
        self.model.signature_callback_url = signature_callback_url
        self.model.signature_user_ccla_company_id = signature_user_ccla_company_id
        self.model.signature_acl = signature_acl
        self.model.signature_return_url_type = signature_return_url_type
        self.model.signature_envelope_id = signature_envelope_id
        self.model.domain_whitelist = domain_whitelist
        self.model.email_whitelist = email_whitelist
        self.model.github_whitelist = github_whitelist
        self.model.github_org_whitelist = github_org_whitelist
        self.model.note = note
        self.model.signature_project_external_id = signature_project_external_id
        self.model.signature_company_signatory_id = signature_company_signatory_id
        self.model.signature_company_signatory_email = signature_company_signatory_email
        self.model.signature_company_initial_manager_id = signature_company_initial_manager_id
        self.model.signature_company_initial_manager_name = signature_company_initial_manager_name
        self.model.signature_company_initial_manager_email = signature_company_initial_manager_email
        self.model.signature_company_secondary_manager_list = signature_company_secondary_manager_list

    def __str__(self):
        return (
            "id: {}, project id: {}, reference id: {}, reference name: {}, reference name lower: {}, "
            "reference type: {}, "
            "user cla company id: {}, signed: {}, approved: {}, domain whitelist: {}, "
            "email whitelist: {}, github user whitelist: {}, github domain whitelist: {}, "
            "note: {},signature project external id: {}, signature company signatory id: {}, "
            "signature company signatory name: {}, signature company signatory email: {},"
            "signature company initial manager id: {}, signature company initial manager name: {},"
            "signature company initial manager email: {}, signature company secondary manager list: {}"
        ).format(
            self.model.signature_id,
            self.model.signature_project_id,
            self.model.signature_reference_id,
            self.model.signature_reference_name,
            self.model.signature_reference_name_lower,
            self.model.signature_reference_type,
            self.model.signature_user_ccla_company_id,
            self.model.signature_signed,
            self.model.signature_approved,
            self.model.domain_whitelist,
            self.model.email_whitelist,
            self.model.github_whitelist,
            self.model.github_org_whitelist,
            self.model.note,
            self.model.signature_project_external_id,
            self.model.signature_company_signatory_id,
            self.model.signature_company_signatory_name,
            self.model.signature_company_signatory_email,
            self.model.signature_company_initial_manager_id,
            self.model.signature_company_initial_manager_name,
            self.model.signature_company_initial_manager_email,
            self.model.signature_company_secondary_manager_list
        )

    def to_dict(self):
        return dict(self.model)

    def save(self):
        self.model.save()

    def load(self, signature_id):
        try:
            signature = self.model.get(signature_id)
        except SignatureModel.DoesNotExist:
            raise cla.models.DoesNotExist("Signature not found")
        self.model = signature

    def delete(self):
        self.model.delete()

    def get_signature_id(self):
        return self.model.signature_id

    def get_signature_external_id(self):
        return self.model.signature_external_id

    def get_signature_project_id(self):
        return self.model.signature_project_id

    def get_signature_document_minor_version(self):
        return self.model.signature_document_minor_version

    def get_signature_document_major_version(self):
        return self.model.signature_document_major_version

    def get_signature_type(self):
        return self.model.signature_type

    def get_signature_signed(self):
        return self.model.signature_signed

    def get_signature_approved(self):
        return self.model.signature_approved

    def get_signature_sign_url(self):
        return self.model.signature_sign_url

    def get_signature_return_url(self):
        return self.model.signature_return_url

    def get_signature_callback_url(self):
        return self.model.signature_callback_url

    def get_signature_reference_id(self):
        return self.model.signature_reference_id

    def get_signature_reference_name(self):
        return self.model.signature_reference_name

    def get_signature_reference_name_lower(self):
        return self.model.signature_reference_name_lower

    def get_signature_reference_type(self):
        return self.model.signature_reference_type

    def get_signature_user_ccla_company_id(self):
        return self.model.signature_user_ccla_company_id

    def get_signature_acl(self):
        return self.model.signature_acl

    def get_signature_return_url_type(self):
        # Refers to either Gerrit or GitHub
        return self.model.signature_return_url_type

    def get_signature_envelope_id(self):
        return self.model.signature_envelope_id

    def get_domain_whitelist(self):
        return self.model.domain_whitelist

    def get_email_whitelist(self):
        return self.model.email_whitelist

    def get_github_whitelist(self):
        return self.model.github_whitelist

    def get_github_org_whitelist(self):
        return self.model.github_org_whitelist

    def get_note(self):
        return self.model.note

    def get_signature_company_signatory_id(self):
        return self.model.signature_company_signatory_id

    def get_signature_company_signatory_name(self):
        return self.model.signature_company_signatory_name

    def get_signature_company_signatory_email(self):
        return self.model.signature_company_signatory_email

    def get_signature_company_initial_manager_id(self):
        return self.model.signature_company_initial_manager_id

    def get_signature_company_initial_manager_name(self):
        return self.model.signature_company_initial_manager_name

    def get_signature_company_initial_manager_email(self):
        return self.model.signature_company_initial_manager_email

    def get_signature_company_secondary_manager_list(self):
        return self.model.signature_company_secondary_manager_list

    def get_signature_project_external_id(self):
        return self.model.signature_project_external_id

    def set_signature_id(self, signature_id):
        self.model.signature_id = str(signature_id)

    def set_signature_external_id(self, signature_external_id):
        self.model.signature_external_id = str(signature_external_id)

    def set_signature_project_id(self, project_id):
        self.model.signature_project_id = str(project_id)

    def set_signature_document_minor_version(self, document_minor_version):
        self.model.signature_document_minor_version = int(document_minor_version)

    def set_signature_document_major_version(self, document_major_version):
        self.model.signature_document_major_version = int(document_major_version)

    def set_signature_type(self, signature_type):
        self.model.signature_type = signature_type

    def set_signature_signed(self, signed):
        self.model.signature_signed = bool(signed)

    def set_signature_approved(self, approved):
        self.model.signature_approved = bool(approved)

    def set_signature_sign_url(self, sign_url):
        self.model.signature_sign_url = sign_url

    def set_signature_return_url(self, return_url):
        self.model.signature_return_url = return_url

    def set_signature_callback_url(self, callback_url):
        self.model.signature_callback_url = callback_url

    def set_signature_reference_id(self, reference_id):
        self.model.signature_reference_id = reference_id

    def set_signature_reference_name(self, reference_name):
        self.model.signature_reference_name = reference_name
        self.model.signature_reference_name_lower = reference_name.lower()

    def set_signature_reference_type(self, reference_type):
        self.model.signature_reference_type = reference_type

    def set_signature_user_ccla_company_id(self, company_id):
        self.model.signature_user_ccla_company_id = company_id

    def set_signature_acl(self, signature_acl_username):
        self.model.signature_acl = set([signature_acl_username])

    def set_signature_return_url_type(self, signature_return_url_type):
        self.model.signature_return_url_type = signature_return_url_type

    def set_signature_envelope_id(self, signature_envelope_id):
        self.model.signature_envelope_id = signature_envelope_id

    def set_signature_company_signatory_id(self, signature_company_signatory_id):
        self.model.signature_company_signatory_id = signature_company_signatory_id

    def set_signature_company_signatory_name(self, signature_company_signatory_name):
        self.model.signature_company_signatory_name = signature_company_signatory_name

    def set_signature_company_signatory_email(self, signature_company_signatory_email):
        self.model.signature_company_signatory_email = signature_company_signatory_email

    def set_signature_company_initial_manager_id(self, signature_company_initial_manager_id):
        self.model.signature_company_initial_manager_id = signature_company_initial_manager_id

    def set_signature_company_initial_manager_name(self, signature_company_initial_manager_name):
        self.model.signature_company_initial_manager_name = signature_company_initial_manager_name

    def set_signature_company_initial_manager_email(self, signature_company_initial_manager_email):
        self.model.signature_company_initial_manager_email = signature_company_initial_manager_email

    def set_signature_company_secondary_manager_list(self, signature_company_secondary_manager_list):
        self.model.signature_company_secondary_manager_list = signature_company_secondary_manager_list

    # Remove leading and trailing whitespace for all items before setting whitelist

    def set_domain_whitelist(self, domain_whitelist):
        self.model.domain_whitelist = [domain.strip() for domain in domain_whitelist]

    def set_email_whitelist(self, email_whitelist):
        self.model.email_whitelist = [email.strip() for email in email_whitelist]

    def set_github_whitelist(self, github_whitelist):
        self.model.github_whitelist = [github_user.strip() for github_user in github_whitelist]

    def set_github_org_whitelist(self, github_org_whitelist):
        self.model.github_org_whitelist = [github_org.strip() for github_org in github_org_whitelist]

    def set_note(self, note):
        self.model.note = note

    def set_signature_project_external_id(self, signature_project_external_id):
        self.model.signature_project_external_id = signature_project_external_id

    def add_signature_acl(self, username):
        self.model.signature_acl.add(username)

    def remove_signature_acl(self, username):
        if username in self.model.signature_acl:
            self.model.signature_acl.remove(username)

    def get_signatures_by_reference(
            self,  # pylint: disable=too-many-arguments
            reference_id,
            reference_type,
            project_id=None,
            user_ccla_company_id=None,
            signature_signed=None,
            signature_approved=None,
    ):
        # TODO: Optimize this query to use filters properly.
        # cla.log.debug('Signatures.get_signatures_by_reference() - reference_id: {}, reference_type: {}'
        #              ' project_id: {}, user_ccla_company_id: {}'
        #              ' signature_signed: {}, signature_approved: {}'.
        #              format(reference_id, reference_type, project_id, user_ccla_company_id, signature_signed,
        #                     signature_approved))

        # cla.log.debug('Signatures.get_signatures_by_reference() - '
        #              'performing signature_reference_id query using: {}'.format(reference_id))
        signature_generator = self.model.signature_reference_index.query(str(reference_id))
        # cla.log.debug('Signatures.get_signatures_by_reference() - generator.last_evaluated_key: {}'.
        #              format(signature_generator.last_evaluated_key))

        signatures = []
        for signature_model in signature_generator:
            # Skip signatures that are not the same reference type: user/company
            if signature_model.signature_reference_type != reference_type:
                cla.log.debug(
                    "Signatures.get_signatures_by_reference() - skipping signature - "
                    "reference types do not match: {} versus {}".format(
                        signature_model.signature_reference_type, reference_type
                    )
                )
                continue

            # Skip signatures that are not an employee CCLA if user_ccla_company_id is present.
            # if user_ccla_company_id and signature_user_ccla_company_id are both none
            # it loads the ICLA signatures for a user.
            if signature_model.signature_user_ccla_company_id != user_ccla_company_id:
                cla.log.debug(
                    "Signatures.get_signatures_by_reference() - skipping signature - "
                    "user_ccla_company_id values do not match: {} versus {}".format(
                        signature_model.signature_user_ccla_company_id, user_ccla_company_id,
                    )
                )
                continue

            # Skip signatures that are not of the same project
            if project_id is not None and signature_model.signature_project_id != project_id:
                cla.log.debug(
                    "Signatures.get_signatures_by_reference() - skipping signature - "
                    "project_id values do not match: {} versus {}".format(
                        signature_model.signature_project_id, project_id
                    )
                )
                continue

            # SKip signatures that do not have the same signed flags
            # e.g. retrieving only signed / approved signatures
            if signature_signed is not None and signature_model.signature_signed != signature_signed:
                cla.log.debug(
                    "Signatures.get_signatures_by_reference() - skipping signature - "
                    "signature_signed values do not match: {} versus {}".format(
                        signature_model.signature_signed, signature_signed
                    )
                )
                continue

            if signature_approved is not None and signature_model.signature_approved != signature_approved:
                cla.log.debug(
                    "Signatures.get_signatures_by_reference() - skipping signature - "
                    "signature_approved values do not match: {} versus {}".format(
                        signature_model.signature_approved, signature_approved
                    )
                )
                continue

            signature = Signature()
            signature.model = signature_model
            signatures.append(signature)
            # cla.log.debug('Signatures.get_signatures_by_reference() - signature match - '
            #              'adding signature to signature list: {}'.format(signature))
        return signatures

<<<<<<< HEAD
    def get_signatures_by_project(self, project_id, signature_signed=None,
                                  signature_approved=None, signature_type=None,
                                  signature_reference_type=None, signature_reference_id=None,
                                  signature_user_ccla_company_id=None):
=======
    def get_signatures_by_project(
            self,
            project_id,
            signature_signed=None,
            signature_approved=None,
            signature_type=None,
            signature_reference_type=None,
            signature_reference_id=None,
            signature_user_ccla_company_id=None,
    ):

>>>>>>> c558f4dc
        signature_attributes = {
            "signature_signed": signature_signed,
            "signature_approved": signature_approved,
            "signature_type": signature_type,
            "signature_reference_type": signature_reference_type,
            "signature_reference_id": signature_reference_id,
            "signature_user_ccla_company_id": signature_user_ccla_company_id
        }
        filter_condition = create_filter(signature_attributes, SignatureModel)
<<<<<<< HEAD
=======

>>>>>>> c558f4dc
        cla.log.info("Loading signature by project for project_id: %s", project_id)
        signature_generator = self.model.signature_project_index.query(
            project_id, filter_condition=filter_condition
        )
        cla.log.info('Loaded signature by project for project_id: %s', project_id)
        signatures = []

        for signature_model in signature_generator:
            signature = Signature()
            signature.model = signature_model
            signatures.append(signature)
        cla.log.info('Returning %d signatures for project_id: %s', len(signatures), project_id)
        return signatures

    def get_signatures_by_company_project(self, company_id, project_id):
        signature_generator = self.model.signature_reference_index.query(
            company_id, SignatureModel.signature_project_id == project_id
        )
        signatures = []
        for signature_model in signature_generator:
            signature = Signature()
            signature.model = signature_model
            signatures.append(signature)
        signatures_dict = [signature_model.to_dict() for signature_model in signatures]
        return signatures_dict

    def get_ccla_signatures_by_company_project(self, company_id, project_id):
        signature_attributes = {
            "signature_signed": True,
            "signature_approved": True,
            "signature_type": 'ccla',
            "signature_reference_type": 'company',
            "signature_project_id": project_id,
        }
        filter_condition = create_filter(signature_attributes, SignatureModel)
        signature_generator = self.model.signature_reference_index.query(
<<<<<<< HEAD
            company_id, filter_condition=filter_condition & (SignatureModel.signature_user_ccla_company_id.does_not_exist())
=======
            company_id, filter_condition=(SignatureModel.signature_reference_type == 'company') &
                                         (SignatureModel.signature_project_id == project_id) &
                                         (SignatureModel.signature_type == 'ccla') &
                                         (SignatureModel.signature_user_ccla_company_id.does_not_exist()) &
                                         (SignatureModel.signature_signed.exists()) &
                                         (SignatureModel.signature_approved.exists())
>>>>>>> c558f4dc
        )
        signatures = []
        for signature_model in signature_generator:
            signature = Signature()
            signature.model = signature_model
            signatures.append(signature)
        cla.log.info(f'Returning %d signatures for project_id: %s and company_id: %s',
                     len(signatures), project_id, company_id)
        return signatures

    def get_employee_signatures_by_company_project(self, company_id, project_id):
        signature_generator = self.model.signature_project_index.query(
            project_id, SignatureModel.signature_user_ccla_company_id == company_id
        )
        signatures = []
        for signature_model in signature_generator:
            signature = Signature()
            signature.model = signature_model
            signatures.append(signature)
        return signatures

    def get_employee_signature_by_company_project(self, company_id, project_id, user_id) -> Optional[Signature]:
        """
        Returns the employee signature for the specified user associated with
        the project/company. Returns None if no employee signature exists for
        this set of query parameters.
        """
        signature_attributes = {
            "signature_signed": True,
            "signature_approved": True,
            "signature_type": 'cla',
            "signature_reference_type": 'user',
            "signature_project_id": project_id,
            "signature_user_ccla_company_id": company_id
        }
        filter_condition = create_filter(signature_attributes, SignatureModel)
        signature_generator = self.model.signature_reference_index.query(
<<<<<<< HEAD
            user_id, filter_condition=filter_condition
=======
            user_id, filter_condition=(SignatureModel.signature_reference_type == 'user') &
                                      (SignatureModel.signature_project_id == project_id) &
                                      (SignatureModel.signature_type == 'cla') &
                                      (SignatureModel.signature_user_ccla_company_id == company_id) &
                                      (SignatureModel.signature_signed.exists()) &
                                      (SignatureModel.signature_approved.exists())
>>>>>>> c558f4dc
        )
        signatures = []
        for signature_model in signature_generator:
            signature = Signature()
            signature.model = signature_model
            signatures.append(signature)
        # No employee signatures were found that were signed/approved
        if len(signatures) == 0:
            return None
        # Oops, we found more than 1?? This isn't good - maybe we simply return the first one?
        if len(signatures) > 1:
            cla.log.warning("Why do we have more than one employee signature for this user? - Will return the first one only.")
        return signatures[0]

    def get_employee_signatures_by_company_project_model(self, company_id, project_id) -> List[Signature]:
        signature_attributes = {
            "signature_signed": True,
            "signature_approved": True,
            "signature_type": 'cla',
            "signature_reference_type": 'user',
            "signature_user_ccla_company_id": company_id
        }
        filter_condition = create_filter(signature_attributes, SignatureModel)
        signature_generator = self.model.signature_project_index.query(
            project_id, filter_condition=filter_condition
        )
        signatures = []
        for signature_model in signature_generator:
            signature = Signature()
            signature.model = signature_model
            signatures.append(signature)
        return signatures

    def get_projects_by_company_signed(self, company_id):
        # Query returns all the signatures that the company has signed a CCLA for.
        # Loop through the signatures and retrieve only the project IDs referenced by the signatures.
        signature_generator = self.model.signature_reference_index.query(
            company_id, SignatureModel.signature_signed.exists()
        )
        project_ids = []
        for signature in signature_generator:
            project_ids.append(signature.signature_project_id)
        return project_ids

    def get_managers_by_signature_acl(self, signature_acl):
        managers = []
        user_model = User()
        for username in signature_acl:
            users = user_model.get_user_by_username(str(username))
            if users is not None:
                managers.append(users[0])
        return managers

    def get_managers(self):
        return self.get_managers_by_signature_acl(self.get_signature_acl())

    def all(self, ids=None):
        if ids is None:
            signatures = self.model.scan()
        else:
            signatures = SignatureModel.batch_get(ids)
        ret = []
        for signature in signatures:
            agr = Signature()
            agr.model = signature
            ret.append(agr)
        return ret


class CompanyModel(BaseModel):
    """
    Represents an company in the database.
    """

    class Meta:
        """Meta class for Company."""

        table_name = "cla-{}-companies".format(stage)
        if stage == "local":
            host = "http://localhost:8000"

    company_id = UnicodeAttribute(hash_key=True)
    company_external_id = UnicodeAttribute(null=True)
    company_manager_id = UnicodeAttribute(null=True)
    company_name = UnicodeAttribute()
    company_external_id_index = ExternalCompanyIndex()
    company_acl = UnicodeSetAttribute(default=set())


class Company(model_interfaces.Company):  # pylint: disable=too-many-public-methods
    """
    ORM-agnostic wrapper for the DynamoDB Company model.
    """

    def __init__(
            self,  # pylint: disable=too-many-arguments
            company_id=None,
            company_external_id=None,
            company_manager_id=None,
            company_name=None,
            company_acl=None,
    ):
        super(Company).__init__()
        self.model = CompanyModel()
        self.model.company_id = company_id
        self.model.company_external_id = company_external_id
        self.model.company_manager_id = company_manager_id
        self.model.company_name = company_name
        self.model.company_acl = company_acl

    def __str__(self):
        return (
            f"id:{self.model.company_id}, "
            f"name: {self.model.company_name}, "
            f"external id: {self.model.company_external_id}, "
            f"manager id: {self.model.company_manager_id}, "
            f"acl: {self.model.company_acl}"
        )

    def to_dict(self):
        return dict(self.model)

    def save(self):
        self.model.save()

    def load(self, company_id):
        try:
            company = self.model.get(str(company_id))
        except CompanyModel.DoesNotExist:
            raise cla.models.DoesNotExist("Company not found")
        self.model = company

    def delete(self):
        self.model.delete()

    def get_company_id(self):
        return self.model.company_id

    def get_company_external_id(self):
        return self.model.company_external_id

    def get_company_manager_id(self):
        return self.model.company_manager_id

    def get_company_name(self):
        return self.model.company_name

    def get_company_acl(self):
        return self.model.company_acl

    def set_company_id(self, company_id):
        self.model.company_id = company_id

    def set_company_external_id(self, company_external_id):
        self.model.company_external_id = company_external_id

    def set_company_manager_id(self, company_manager_id):
        self.model.company_manager_id = company_manager_id

    def set_company_name(self, company_name):
        self.model.company_name = str(company_name)

    def set_company_acl(self, company_acl_username):
        self.model.company_acl = set([company_acl_username])

    def add_company_acl(self, username):
        self.model.company_acl.add(username)

    def remove_company_acl(self, username):
        if username in self.model.company_acl:
            self.model.company_acl.remove(username)

    def get_managers(self):
        return self.get_managers_by_company_acl(self.get_company_acl())

    def get_company_signatures(
            self, project_id=None, signature_signed=None, signature_approved=None,  # pylint: disable=arguments-differ
    ):
        return Signature().get_signatures_by_reference(
            self.get_company_id(),
            "company",
            project_id=project_id,
            signature_approved=signature_approved,
            signature_signed=signature_signed,
        )

    def get_latest_signature(self, project_id):
        """
        Helper function to get a company's latest signature for a project.

        :param company: The company object to check for.
        :type company: cla.models.model_interfaces.Company
        :param project_id: The ID of the project to check for.
        :type project_id: string
        :return: The latest versioned signature object if it exists.
        :rtype: cla.models.model_interfaces.Signature or None
        """
        signatures = self.get_company_signatures(project_id=project_id)
        latest = None
        for signature in signatures:
            if latest is None:
                latest = signature
            elif signature.get_signature_document_major_version() > latest.get_signature_document_major_version():
                latest = signature
            elif (
                    signature.get_signature_document_major_version() == latest.get_signature_document_major_version()
                    and signature.get_signature_document_minor_version() > latest.get_signature_document_minor_version()
            ):
                latest = signature

        return latest

    def get_company_by_id(self, company_id):
        companies = self.model.scan()
        for company in companies:
            org = Company()
            org.model = company
            if org.model.company_id == company_id:
                return org
        return None

    def get_company_by_external_id(self, company_external_id):
        company_generator = self.model.company_external_id_index.query(company_external_id)
        for company_model in company_generator:
            company = Company()
            company.model = company_model
            return company
        return None

    def all(self, ids=None):
        if ids is None:
            companies = self.model.scan()
        else:
            companies = CompanyModel.batch_get(ids)
        ret = []
        for company in companies:
            org = Company()
            org.model = company
            ret.append(org)
        return ret

    def get_companies_by_manager(self, manager_id):
        company_generator = self.model.scan(company_manager_id__eq=str(manager_id))
        companies = []
        for company_model in company_generator:
            company = Company()
            company.model = company_model
            companies.append(company)
        companies_dict = [company_model.to_dict() for company_model in companies]
        return companies_dict

    def get_managers_by_company_acl(self, company_acl):
        managers = []
        user_model = User()
        for username in company_acl:
            users = user_model.get_user_by_username(str(username))
            if len(users) > 1:
                cla.log.warning(f"More than one user record returned for username: {username}")
            if users is not None:
                managers.append(users[0])
        return managers


class StoreModel(Model):
    """
    Represents a key-value store in a DynamoDB.
    """

    class Meta:
        """Meta class for Store."""

        table_name = "cla-{}-store".format(stage)
        if stage == "local":
            host = "http://localhost:8000"
        write_capacity_units = int(cla.conf["DYNAMO_WRITE_UNITS"])
        read_capacity_units = int(cla.conf["DYNAMO_READ_UNITS"])

    key = UnicodeAttribute(hash_key=True)
    value = JSONAttribute()
    expire = NumberAttribute()


class Store(key_value_store_interface.KeyValueStore):
    """
    ORM-agnostic wrapper for the DynamoDB key-value store model.
    """

    def __init__(self):
        super(Store).__init__()

    def set(self, key, value):
        model = StoreModel()
        model.key = key
        model.value = value
        model.expire = self.get_expire_timestamp()
        model.save()

    def get(self, key):
        model = StoreModel()
        try:
            return model.get(key).value
        except StoreModel.DoesNotExist:
            raise cla.models.DoesNotExist("Key not found")

    def delete(self, key):
        model = StoreModel()
        model.key = key
        model.delete()

    def exists(self, key):
        # May want to find a better way. Maybe using model.count()?
        try:
            self.get(key)
            return True
        except cla.models.DoesNotExist:
            return False

    def get_expire_timestamp(self):
        # helper function to set store item ttl: 1 day
        exp_datetime = datetime.datetime.now() + datetime.timedelta(days=1)
        return exp_datetime.timestamp()


class GitHubOrgModel(BaseModel):
    """
    Represents a Github Organization in the database.
    Company_id, project_id are deprecated now that organizations are under an SFDC ID.
    """

    class Meta:
        """Meta class for User."""

        table_name = "cla-{}-github-orgs".format(stage)
        if stage == "local":
            host = "http://localhost:8000"

    organization_name = UnicodeAttribute(hash_key=True)
    organization_installation_id = NumberAttribute(null=True)
    organization_sfid = UnicodeAttribute()
    organization_sfid_index = GithubOrgSFIndex()
    organization_project_id = UnicodeAttribute(null=True)
    organization_company_id = UnicodeAttribute(null=True)


class GitHubOrg(model_interfaces.GitHubOrg):  # pylint: disable=too-many-public-methods
    """
    ORM-agnostic wrapper for the DynamoDB GitHubOrg model.
    """

    def __init__(
            self, organization_name=None, organization_installation_id=None, organization_sfid=None,
    ):
        super(GitHubOrg).__init__()
        self.model = GitHubOrgModel()
        self.model.organization_name = organization_name
        self.model.organization_installation_id = organization_installation_id
        self.model.organization_sfid = organization_sfid

    def __str__(self):
        return (
            f"organization id:{self.model.organization_name}, "
            f"organization installation id: {self.model.organization_installation_id}, "
            f"organization SFID: {self.model.organization_sfid}, "
            f"organization project id: {self.model.organization_project_id}, "
            f"organization company id: {self.model.organization_company_id}"
        )

    def to_dict(self):
        ret = dict(self.model)
        if ret["organization_installation_id"] == "null":
            ret["organization_installation_id"] = None
        if ret["organization_sfid"] == "null":
            ret["organization_sfid"] = None
        return ret

    def save(self):
        self.model.save()

    def load(self, organization_name):
        try:
            organization = self.model.get(str(organization_name))
        except GitHubOrgModel.DoesNotExist:
            raise cla.models.DoesNotExist("GitHub Org not found")
        self.model = organization

    def delete(self):
        self.model.delete()

    def get_organization_name(self):
        return self.model.organization_name

    def get_organization_installation_id(self):
        return self.model.organization_installation_id

    def get_organization_sfid(self):
        return self.model.organization_sfid

    def set_organization_name(self, organization_name):
        self.model.organization_name = organization_name

    def set_organization_installation_id(self, organization_installation_id):
        self.model.organization_installation_id = organization_installation_id

    def set_organization_project_id(self, organization_project_id):
        self.model.organization_project_id = organization_project_id

    def set_organization_sfid(self, organization_sfid):
        self.model.organization_sfid = organization_sfid

    def get_organization_by_sfid(self, sfid):
        organization_generator = self.model.organization_sfid_index.query(sfid)
        organizations = []
        for org_model in organization_generator:
            org = GitHubOrg()
            org.model = org_model
            organizations.append(org)
        return organizations

    def get_organization_by_installation_id(self, installation_id):
        organization_generator = self.model.scan(organization_installation_id__eq=installation_id)
        for org_model in organization_generator:
            org = GitHubOrg()
            org.model = org_model
            return org
        return None

    def all(self):
        orgs = self.model.scan()
        ret = []
        for organization in orgs:
            org = GitHubOrg()
            org.model = organization
            ret.append(org)
        return ret


class GerritModel(BaseModel):
    """
    Represents a Gerrit Instance in the database.
    """

    class Meta:
        """Meta class for User."""

        table_name = "cla-{}-gerrit-instances".format(stage)
        if stage == "local":
            host = "http://localhost:8000"

    gerrit_id = UnicodeAttribute(hash_key=True)
    project_id = UnicodeAttribute()
    gerrit_name = UnicodeAttribute()
    gerrit_url = UnicodeAttribute()
    group_id_icla = UnicodeAttribute(null=True)
    group_id_ccla = UnicodeAttribute(null=True)
    group_name_icla = UnicodeAttribute(null=True)
    group_name_ccla = UnicodeAttribute(null=True)


class Gerrit(model_interfaces.Gerrit):  # pylint: disable=too-many-public-methods
    """
    ORM-agnostic wrapper for the DynamoDB Gerrit model.
    """

    def __init__(
            self,
            gerrit_id=None,
            gerrit_name=None,
            project_id=None,
            gerrit_url=None,
            group_id_icla=None,
            group_id_ccla=None,
    ):
        super(Gerrit).__init__()
        self.model = GerritModel()
        self.model.gerrit_id = gerrit_id
        self.model.gerrit_name = gerrit_name
        self.model.project_id = project_id
        self.model.gerrit_url = gerrit_url
        self.model.group_id_icla = group_id_icla
        self.model.group_id_ccla = group_id_ccla

    def to_dict(self):
        ret = dict(self.model)
        return ret

    def load(self, gerrit_id):
        try:
            gerrit = self.model.get(str(gerrit_id))
        except GerritModel.DoesNotExist:
            raise cla.models.DoesNotExist("Gerrit Instance not found")
        self.model = gerrit

    def get_gerrit_id(self):
        return self.model.gerrit_id

    def get_gerrit_name(self):
        return self.model.gerrit_name

    def get_project_id(self):
        return self.model.project_id

    def get_gerrit_url(self):
        return self.model.gerrit_url

    def get_group_id_icla(self):
        return self.model.group_id_icla

    def get_group_id_ccla(self):
        return self.model.group_id_ccla

    def set_gerrit_id(self, gerrit_id):
        self.model.gerrit_id = gerrit_id

    def set_gerrit_name(self, gerrit_name):
        self.model.gerrit_name = gerrit_name

    def set_project_id(self, project_id):
        self.model.project_id = project_id

    def set_gerrit_url(self, gerrit_url):
        self.model.gerrit_url = gerrit_url

    def set_group_id_icla(self, group_id_icla):
        self.model.group_id_icla = group_id_icla

    def set_group_id_ccla(self, group_id_ccla):
        self.model.group_id_ccla = group_id_ccla

    def set_group_name_icla(self, group_name_icla):
        self.model.group_name_icla = group_name_icla

    def set_group_name_ccla(self, group_name_ccla):
        self.model.group_name_ccla = group_name_ccla

    def save(self):
        self.model.save()

    def delete(self):
        self.model.delete()

    def get_gerrit_by_project_id(self, project_id):
        gerrit_generator = self.model.scan(project_id__eq=str(project_id))
        gerrits = []
        for gerrit_model in gerrit_generator:
            gerrit = Gerrit()
            gerrit.model = gerrit_model
            gerrits.append(gerrit)
        if len(gerrits) >= 1:
            return gerrits
        else:
            raise cla.models.DoesNotExist("Gerrit instance does not exist")

    def all(self):
        gerrits = self.model.scan()
        ret = []
        for gerrit_model in gerrits:
            gerrit = Gerrit()
            gerrit.model = gerrit_model
            ret.append(gerrit)
        return ret


class UserPermissionsModel(BaseModel):
    """
    Represents user permissions in the database.
    """

    class Meta:
        """Meta class for User Permissions."""

        table_name = "cla-{}-user-permissions".format(stage)
        if stage == "local":
            host = "http://localhost:8000"

    username = UnicodeAttribute(hash_key=True)
    projects = UnicodeSetAttribute(default=set())


class UserPermissions(model_interfaces.UserPermissions):  # pylint: disable=too-many-public-methods
    """
    ORM-agnostic wrapper for the DynamoDB UserPermissions model.
    """

    def __init__(self, username=None, projects=None):
        super(UserPermissions).__init__()
        self.model = UserPermissionsModel()
        self.model.username = username
        if projects is not None:
            self.model.projects = set(projects)

    def add_project(self, project_id: str):
        if self.model is not None and self.model.projects is not None:
            self.model.projects.add(project_id)

    def remove_project(self, project_id: str):
        if project_id in self.model.projects:
            self.model.projects.remove(project_id)

    def to_dict(self):
        ret = dict(self.model)
        return ret

    def save(self):
        self.model.save()

    def load(self, username):
        try:
            user_permissions = self.model.get(str(username))
        except UserPermissionsModel.DoesNotExist:
            raise cla.models.DoesNotExist("User Permissions not found")
        self.model = user_permissions

    def delete(self):
        self.model.delete()

    def all(self):
        user_permissions = self.model.scan()
        ret = []
        for user_permission in user_permissions:
            permission = UserPermissions()
            permission.model = user_permission
            ret.append(permission)
        return ret


class CompanyInviteModel(BaseModel):
    """
    Represents company invites in the database.

    Note that this model is utilized in the Go backend from the 'accesslist' package.
    """

    class Meta:
        table_name = "cla-{}-company-invites".format(stage)
        if stage == "local":
            host = "http://localhost:8000"

    company_invite_id = UnicodeAttribute(hash_key=True)
    user_id = UnicodeAttribute()
    requested_company_id = UnicodeAttribute()
    requested_company_id_index = RequestedCompanyIndex()


class CompanyInvite(model_interfaces.CompanyInvite):
    def __init__(self, user_id=None, requested_company_id=None):
        super(CompanyInvite).__init__()
        self.model = CompanyInviteModel()
        self.model.user_id = user_id
        self.model.requested_company_id = requested_company_id

    def to_dict(self):
        ret = dict(self.model)
        return ret

    def load(self, company_invite_id):
        try:
            company_invite = self.model.get(str(company_invite_id))
        except CompanyInviteModel.DoesNotExist:
            raise cla.models.DoesNotExist("Company Invite not found")
        self.model = company_invite

    def get_user_id(self):
        return self.model.user_id

    def get_requested_company_id(self):
        return self.model.requested_company_id

    def set_user_id(self, user_id):
        self.model.user_id = user_id

    def set_requested_company_id(self, requested_company_id):
        self.model.requested_company_id = requested_company_id

    def get_invites_by_company(self, requested_company_id):
        invites_generator = self.model.requested_company_id_index.query(requested_company_id)
        invites = []
        for invite_model in invites_generator:
            invite = CompanyInvite()
            invite.model = invite_model
            invites.append(invite)
        return invites

    def save(self):
        self.model.save()

    def delete(self):
        self.model.delete()


class EventModel(BaseModel):
    """
    Represents an event in the database
    """

    class Meta:
        """Meta class for event """

        table_name = "cla-{}-events".format(stage)
        if stage == "local":
            host = "http://localhost:8000"

    event_id = UnicodeAttribute(hash_key=True)
    user_id = UnicodeAttribute(null=True)
    event_type = UnicodeAttribute(null=True)
    event_project_id = UnicodeAttribute(null=True)
    event_company_id = UnicodeAttribute(null=True)
    event_time = UnicodeAttribute(null=True)
    event_data = UnicodeAttribute(null=True)
    user_id_index = EventUserIndex()
    event_type_index = EventTypeIndex()


class Event(model_interfaces.Event):
    """
    ORM-agnostic wrapper for the DynamoDB Event model.
    """

    def __init__(
            self,
            event_id=None,
            event_type=None,
            user_id=None,
            event_project_id=None,
            event_company_id=None,
            event_time=None,
            event_data=None,
    ):

        super(Event).__init__()
        self.model = EventModel()
        self.model.event_id = event_id
        self.model.event_type = event_type
        self.model.user_id = user_id
        self.model.event_project_id = event_project_id
        self.model.event_company_id = event_company_id
        self.model.event_time = event_time
        self.model.event_data = event_data

    def __str__(self):
        return (
            f"id:{self.model.event_id}, "
            f"event type:{self.model.event_type}, "
            f"user id:{self.model.user_id}, "
            f"project id:{self.model.project_id}, "
            f"company id: {self.model.company_id}, "
            f"event time: {self.model.event_time}, "
            f"event data: {self.model.event_data}"
        )

    def to_dict(self):
        return dict(self.model)

    def save(self):
        self.model.save()

    def load(self, event_id):
        try:
            event = self.model.get(str(event_id))
        except EventModel.DoesNotExist:
            raise cla.models.DoesNotExist("Event not found")
        self.model = event

    def get_event_company_id(self):
        return self.model.event_company_id

    def get_user_id(self):
        return self.model.user_id

    def get_event_data(self):
        return self.model.event_data

    def get_event_id(self):
        return self.model.event_id

    def get_event_project_id(self):
        return self.model.event_project_id

    def get_event_type(self):
        return self.model.event_type

    def get_event_time(self):
        return self.get_event_time

    def all(self, ids=None):
        if ids is None:
            events = self.model.scan()
        else:
            events = EventModel.batch_get(ids)
        ret = []
        for event in events:
            ev = Event()
            ev.model = event
            ret.append(ev)
        return ret

    def set_event_company_id(self, company_id):
        self.model.event_company_id = company_id

    def set_event_data(self, event_data):
        self.model.event_data = event_data

    def set_event_id(self, event_id):
        self.model.event_id = event_id

    def set_user_id(self, user_id):
        self.model.user_id = user_id

    def set_event_time(self, event_time):
        self.model.event_time = event_time

    def set_event_project_id(self, event_project_id):
        self.model.event_project_id = event_project_id

    def set_event_type(self, event_type):
        self.model.event_type = event_type

    def search_events(self, **kwargs):
        """
        Function that filters events
        :param **kwargs: query options that is used to filter events
        """

        attributes = ["event_id", "event_company_id", "event_project_id", "event_type", "user_id"]
        filter_condition = None
        for key, value in kwargs.items():
            if key not in attributes:
                continue
            condition = getattr(EventModel, key) == value
            filter_condition = (
                condition if not isinstance(filter_condition, Condition) else filter_condition & condition
            )

        if isinstance(filter_condition, Condition):
            events = self.model.scan(filter_condition)
        else:
            events = self.model.scan()

        ret = []
        for event in events:
            ev = Event()
            ev.model = event
            ret.append(ev)

        return ret<|MERGE_RESOLUTION|>--- conflicted
+++ resolved
@@ -2295,12 +2295,6 @@
             #              'adding signature to signature list: {}'.format(signature))
         return signatures
 
-<<<<<<< HEAD
-    def get_signatures_by_project(self, project_id, signature_signed=None,
-                                  signature_approved=None, signature_type=None,
-                                  signature_reference_type=None, signature_reference_id=None,
-                                  signature_user_ccla_company_id=None):
-=======
     def get_signatures_by_project(
             self,
             project_id,
@@ -2312,7 +2306,6 @@
             signature_user_ccla_company_id=None,
     ):
 
->>>>>>> c558f4dc
         signature_attributes = {
             "signature_signed": signature_signed,
             "signature_approved": signature_approved,
@@ -2322,10 +2315,7 @@
             "signature_user_ccla_company_id": signature_user_ccla_company_id
         }
         filter_condition = create_filter(signature_attributes, SignatureModel)
-<<<<<<< HEAD
-=======
-
->>>>>>> c558f4dc
+
         cla.log.info("Loading signature by project for project_id: %s", project_id)
         signature_generator = self.model.signature_project_index.query(
             project_id, filter_condition=filter_condition
@@ -2362,16 +2352,7 @@
         }
         filter_condition = create_filter(signature_attributes, SignatureModel)
         signature_generator = self.model.signature_reference_index.query(
-<<<<<<< HEAD
             company_id, filter_condition=filter_condition & (SignatureModel.signature_user_ccla_company_id.does_not_exist())
-=======
-            company_id, filter_condition=(SignatureModel.signature_reference_type == 'company') &
-                                         (SignatureModel.signature_project_id == project_id) &
-                                         (SignatureModel.signature_type == 'ccla') &
-                                         (SignatureModel.signature_user_ccla_company_id.does_not_exist()) &
-                                         (SignatureModel.signature_signed.exists()) &
-                                         (SignatureModel.signature_approved.exists())
->>>>>>> c558f4dc
         )
         signatures = []
         for signature_model in signature_generator:
@@ -2409,16 +2390,7 @@
         }
         filter_condition = create_filter(signature_attributes, SignatureModel)
         signature_generator = self.model.signature_reference_index.query(
-<<<<<<< HEAD
             user_id, filter_condition=filter_condition
-=======
-            user_id, filter_condition=(SignatureModel.signature_reference_type == 'user') &
-                                      (SignatureModel.signature_project_id == project_id) &
-                                      (SignatureModel.signature_type == 'cla') &
-                                      (SignatureModel.signature_user_ccla_company_id == company_id) &
-                                      (SignatureModel.signature_signed.exists()) &
-                                      (SignatureModel.signature_approved.exists())
->>>>>>> c558f4dc
         )
         signatures = []
         for signature_model in signature_generator:
