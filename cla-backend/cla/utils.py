"""
Utility functions for the CLA project.
"""

import urllib.parse
import inspect
import json
import os
import re
import falcon
from requests_oauthlib import OAuth2Session
from hug.middleware import SessionMiddleware
from hug.store import InMemoryStore as Store
import cla

def get_cla_path():
    """Returns the CLA code root directory on the current system."""
    cla_folder_dir = os.path.dirname(os.path.abspath(inspect.getfile(inspect.currentframe())))
    cla_root_dir = os.path.dirname(cla_folder_dir)
    return cla_root_dir

def get_session_middleware():
    """Prepares the hug middleware to manage key-value session data."""
    store = get_key_value_store_service()
    return SessionMiddleware(store, context_name='session', cookie_name='cla-sid',
                             cookie_max_age=300, cookie_domain=None, cookie_path='/',
                             cookie_secure=False)

def create_database(conf=None):
    """
    Helper function to create the CLA database. Will utilize the appropriate database
    provider based on configuration.

    :param conf: Configuration dictionary/object - typically parsed from the CLA config file.
    :type conf: dict
    """
    if conf is None:
        conf = cla.conf
    cla.log.info('Creating CLA database in %s', conf['DATABASE'])
    if conf['DATABASE'] == 'DynamoDB':
        from cla.models.dynamo_models import create_database as cd
    else:
        raise Exception('Invalid database selection in configuration: %s' %conf['DATABASE'])
    cd()

def delete_database(conf=None):
    """
    Helper function to delete the CLA database. Will utilize the appropriate database
    provider based on configuration.

    :WARNING: Use with caution.

    :param conf: Configuration dictionary/object - typically parsed from the CLA config file.
    :type conf: dict
    """
    if conf is None:
        conf = cla.conf
    cla.log.warning('Deleting CLA database in %s', conf['DATABASE'])
    if conf['DATABASE'] == 'DynamoDB':
        from cla.models.dynamo_models import delete_database as dd
    else:
        raise Exception('Invalid database selection in configuration: %s' %conf['DATABASE'])
    dd()

def get_database_models(conf=None):
    """
    Returns the database models based on the configuration dict provided.

    :param conf: Configuration dictionary/object - typically parsed from the CLA config file.
    :type conf: dict
    :return: Dictionary of all the supported database object classes (User, Signature, Repository,
        company, Project, Document) - keyed by name:

            {'User': cla.models.model_interfaces.User,
             'Signature': cla.models.model_interfaces.Signature,...}

    :rtype: dict
    """
    if conf is None:
        conf = cla.conf
    if conf['DATABASE'] == 'DynamoDB':
        from cla.models.dynamo_models import User, Signature, Repository, \
                                             Company, Project, Document, \
                                             GitHubOrg, Gerrit, UserPermissions
        return {'User': User, 'Signature': Signature, 'Repository': Repository,
                'Company': Company, 'Project': Project, 'Document': Document,
                'GitHubOrg': GitHubOrg, 'Gerrit': Gerrit, 'UserPermissions': UserPermissions}
    else:
        raise Exception('Invalid database selection in configuration: %s' %conf['DATABASE'])

def get_user_instance(conf=None):
    """
    Helper function to get a database User model instance based on CLA configuration.

    :param conf: Same as get_database_models().
    :type conf: dict
    :return: A User model instance based on configuration specified.
    :rtype: cla.models.model_interfaces.User
    """
    return get_database_models(conf)['User']()

def get_signature_instance(conf=None):
    """
    Helper function to get a database Signature model instance based on CLA configuration.

    :param conf: Same as get_database_models().
    :type conf: dict
    :return: An Signature model instance based on configuration.
    :rtype: cla.models.model_interfaces.Signature
    """
    return get_database_models(conf)['Signature']()

def get_repository_instance(conf=None):
    """
    Helper function to get a database Repository model instance based on CLA configuration.

    :param conf: Same as get_database_models().
    :type conf: dict
    :return: A Repository model instance based on configuration specified.
    :rtype: cla.models.model_interfaces.Repository
    """
    return get_database_models(conf)['Repository']()

def get_github_organization_instance(conf=None):
    """
    Helper function to get a database GitHubOrg model instance based on CLA configuration.

    :param conf: Same as get_database_models().
    :type conf: dict
    :return: A Repository model instance based on configuration specified.
    :rtype: cla.models.model_interfaces.GitHubOrg
    """
    return get_database_models(conf)['GitHubOrg']()

def get_gerrit_instance(conf=None):
    """
    Helper function to get a database Gerrit model based on CLA configuration.

    :param conf: Same as get_database_models().
    :type conf: dict
    :return: A Gerrit model instance based on configuration specified.
    :rtype: cla.models.model_interfaces.Gerrit
    """
    return get_database_models(conf)['Gerrit']()

def get_company_instance(conf=None):
    """
    Helper function to get a database company model instance based on CLA configuration.

    :param conf: Same as get_database_models().
    :type conf: dict
    :return: A company model instance based on configuration specified.
    :rtype: cla.models.model_interfaces.Company
    """
    return get_database_models(conf)['Company']()

def get_project_instance(conf=None):
    """
    Helper function to get a database Project model instance based on CLA configuration.

    :param conf: Same as get_database_models().
    :type conf: dict
    :return: A Project model instance based on configuration specified.
    :rtype: cla.models.model_interfaces.Project
    """
    return get_database_models(conf)['Project']()

def get_document_instance(conf=None):
    """
    Helper function to get a database Document model instance based on CLA configuration.

    :param conf: Same as get_database_models().
    :type conf: dict
    :return: A Document model instance based on configuration specified.
    :rtype: cla.models.model_interfaces.Document
    """
    return get_database_models(conf)['Document']()

def get_user_permissions_instance(conf=None):
    """
    Helper function to get a database UserPermissions model instance based on CLA configuration.

    :param conf: Same as get_database_models().
    :type conf: dict
    :return: A UserPermissions model instance based on configuration specified.
    :rtype: cla.models.model_interfaces.UserPermissions
    """
    return get_database_models(conf)['UserPermissions']()

def get_email_service(conf=None, initialize=True):
    """
    Helper function to get the configured email service instance.

    :param conf: Same as get_database_models().
    :type conf: dict
    :param initialize: Whether or not to run the initialize method on the instance.
    :type initialize: boolean
    :return: The email service model instance based on configuration specified.
    :rtype: EmailService
    """
    if conf is None:
        conf = cla.conf
    email_service = conf['EMAIL_SERVICE']
    if email_service == 'SMTP':
        from cla.models.smtp_models import SMTP as email
    elif email_service == 'MockSMTP':
        from cla.models.smtp_models import MockSMTP as email
    elif email_service == 'SES':
        from cla.models.ses_models import SES as email
    elif email_service == 'MockSES':
        from cla.models.ses_models import MockSES as email
    else:
        raise Exception('Invalid email service selected in configuration: %s' %email_service)
    email_instance = email()
    if initialize:
        email_instance.initialize(conf)
    return email_instance

def get_signing_service(conf=None, initialize=True):
    """
    Helper function to get the configured signing service instance.

    :param conf: Same as get_database_models().
    :type conf: dict
    :param initialize: Whether or not to run the initialize method on the instance.
    :type initialize: boolean
    :return: The signing service instance based on configuration specified.
    :rtype: SigningService
    """
    if conf is None:
        conf = cla.conf
    signing_service = conf['SIGNING_SERVICE']
    if signing_service == 'DocuSign':
        from cla.models.docusign_models import DocuSign as signing
    elif signing_service == 'MockDocuSign':
        from cla.models.docusign_models import MockDocuSign as signing
    else:
        raise Exception('Invalid signing service selected in configuration: %s' %signing_service)
    signing_service_instance = signing()
    if initialize:
        signing_service_instance.initialize(conf)
    return signing_service_instance

def get_storage_service(conf=None, initialize=True):
    """
    Helper function to get the configured storage service instance.

    :param conf: Same as get_database_models().
    :type conf: dict
    :param initialize: Whether or not to run the initialize method on the instance.
    :type initialize: boolean
    :return: The storage service instance based on configuration specified.
    :rtype: StorageService
    """
    if conf is None:
        conf = cla.conf
    storage_service = conf['STORAGE_SERVICE']
    if storage_service == 'LocalStorage':
        from cla.models.local_storage import LocalStorage as storage
    elif storage_service == 'S3Storage':
        from cla.models.s3_storage import S3Storage as storage
    elif storage_service == 'MockS3Storage':
        from cla.models.s3_storage import MockS3Storage as storage
    else:
        raise Exception('Invalid storage service selected in configuration: %s' %storage_service)
    storage_instance = storage()
    if initialize:
        storage_instance.initialize(conf)
    return storage_instance

def get_pdf_service(conf=None, initialize=True):
    """
    Helper function to get the configured PDF service instance.

    :param conf: Same as get_database_models().
    :type conf: dict
    :param initialize: Whether or not to run the initialize method on the instance.
    :type initialize: boolean
    :return: The PDF service instance based on configuration specified.
    :rtype: PDFService
    """
    if conf is None:
        conf = cla.conf
    pdf_service = conf['PDF_SERVICE']
    if pdf_service == 'DocRaptor':
        from cla.models.docraptor_models import DocRaptor as pdf
    elif pdf_service == 'MockDocRaptor':
        from cla.models.docraptor_models import MockDocRaptor as pdf
    else:
        raise Exception('Invalid PDF service selected in configuration: %s' %pdf_service)
    pdf_instance = pdf()
    if initialize:
        pdf_instance.initialize(conf)
    return pdf_instance

def get_key_value_store_service(conf=None):
    """
    Helper function to get the configured key-value store service instance.

    :param conf: Same as get_database_models().
    :type conf: dict
    :return: The key-value store service instance based on configuration specified.
    :rtype: KeyValueStore
    """
    if conf is None:
        conf = cla.conf
    keyvalue = cla.conf['KEYVALUE']
    if keyvalue == 'Memory':
        from hug.store import InMemoryStore as Store
    elif keyvalue == 'DynamoDB':
        from cla.models.dynamo_models import Store
    else:
        raise Exception('Invalid key-value store selected in configuration: %s' %keyvalue)
    return Store()

def get_supported_repository_providers():
    """
    Returns a dict of supported repository service providers.

    :return: Dictionary of supported repository service providers in the following
        format: {'<provider_name>': <provider_class>}
    :rtype: dict
    """
    from cla.models.github_models import GitHub, MockGitHub
    #from cla.models.gitlab_models import GitLab, MockGitLab
    #return {'github': GitHub, 'mock_github': MockGitHub,
            #'gitlab': GitLab, 'mock_gitlab': MockGitLab}
    return {'github': GitHub, 'mock_github': MockGitHub}

def get_repository_service(provider, initialize=True):
    """
    Get a repository service instance by provider name.

    :param provider: The provider to load.
    :type provider: string
    :param initialize: Whether or not to call the initialize() method on the object.
    :type initialize: boolean
    :return: A repository provider instance (GitHub, Gerrit, etc).
    :rtype: RepositoryService
    """
    providers = get_supported_repository_providers()
    if provider not in providers:
        raise NotImplementedError('Provider not supported')
    instance = providers[provider]()
    if initialize:
        instance.initialize(cla.conf)
    return instance

def get_repository_service_by_repository(repository, initialize=True):
    """
    Helper function to get a repository service provider instance based
    on a repository.

    :param repository: The repository object or repository_id.
    :type repository: cla.models.model_interfaces.Repository | string
    :param initialize: Whether or not to call the initialize() method on the object.
    :type initialize: boolean
    :return: A repository provider instance (GitHub, Gerrit, etc).
    :rtype: RepositoryService
    """
    repository_model = get_database_models()['Repository']
    if isinstance(repository, repository_model):
        repo = repository
    else:
        repo = repository_model()
        repo.load(repository)
    provider = repo.get_repository_type()
    return get_repository_service(provider, initialize)

def get_supported_document_content_types(): # pylint: disable=invalid-name
    """
    Returns a list of supported document content types.

    :return: List of supported document content types.
    :rtype: dict
    """
    return ['pdf', 'url+pdf', 'storage+pdf']

def get_project_document(project, document_type, major_version, minor_version):
    """
    Helper function to get the specified document from a project.

    :param project: The project model object to look in.
    :type project: cla.models.model_interfaces.Project
    :param document_type: The type of document (individual or corporate).
    :type document_type: string
    :param major_version: The major version number to look for.
    :type major_version: integer
    :param minor_version: The minor version number to look for.
    :type minor_version: integer
    :return: The document model if found.
    :rtype: cla.models.model_interfaces.Document
    """
    if document_type == 'individual':
        documents = project.get_project_individual_documents()
    else:
        documents = project.get_project_corporate_documents()
    for document in documents:
        if document.get_document_major_version() == major_version and \
           document.get_document_minor_version() == minor_version:
            return document
    return None

def get_project_latest_individual_document(project_id):
    """
    Helper function to return the latest individual document belonging to a project.

    :param project_id: The project ID in question.
    :type project_id: string
    :return: Latest ICLA document object for this project.
    :rtype: cla.models.model_instances.Document
    """
    project = get_project_instance()
    project.load(str(project_id))
    document_models = project.get_project_individual_documents()
    major, minor = get_last_version(document_models)
    return project.get_project_individual_document(major, minor)

# TODO Heller remove
def get_project_latest_corporate_document(project_id):
    """
    Helper function to return the latest corporate document belonging to a project.

    :param project_id: The project ID in question.
    :type project_id: string
    :return: Latest CCLA document object for this project.
    :rtype: cla.models.model_instances.Document
    """
    project = get_project_instance()
    project.load(str(project_id))
    document_models = project.get_project_corporate_documents()
    major, minor = get_last_version(document_models)
    return project.get_project_corporate_document(major, minor)

def get_last_version(documents):
    """
    Helper function to get the last version of the list of documents provided.

    :param documents: List of documents to check.
    :type documents: [cla.models.model_interfaces.Document]
    :return: 2-item tuple containing (major, minor) version number.
    :rtype: tuple
    """
    last_major = 0 # 0 will be returned if no document was found.
    last_minor = -1 # -1 will be returned if no document was found.
    for document in documents:
        current_major = document.get_document_major_version()
        current_minor = document.get_document_minor_version()
        if current_major > last_major:
            last_major = current_major
            last_minor = current_minor
            continue
        if current_major == last_major and current_minor > last_minor:
            last_minor = current_minor
    return (last_major, last_minor)

def user_signed_project_signature(user, project_id, latest_major_version=True):
    """
    Helper function to check if a user has signed a project signature tied to a repository.
    Will consider both ICLA and employee signatures.

    :param user: The user object to check for.
    :type user: cla.models.model_interfaces.User
    :param project_id: The project to check for.
    :type project_id: string
    :param latest_major_version: True means only the latest document major version will be considered.
    :type latest_major_version: bool
    :return: Whether or not the user has an signature that's signed and approved
        for this project.
    :rtype: boolean
    """
    # Check ICLA.
    signature = get_user_latest_signature(user, project_id)
    if signature is not None:
        cla.log.info('Signature found for this user on project %s: %s',
                     project_id, signature.get_signature_id())
        if latest_major_version: # Ensure it's latest signature.
            project = get_project_instance()
            project.load(str(project_id))
            document_models = project.get_project_individual_documents()
            major, _ = get_last_version(document_models)
            if signature.get_signature_document_major_version() != major:
                cla.log.info('User (%s) only has old document version signed (v%s)',
                             user.get_user_id(), signature.get_signature_document_major_version())
                return False
        if signature.get_signature_signed() and signature.get_signature_approved():
            # Signature found and signed/approved.
            cla.log.info('User already has a signed and approved signature ' + \
                         'for project: %s', project_id)
            return True
        elif signature.get_signature_signed(): # Not approved yet.
            cla.log.warning('Signature (%s) has not been approved yet for ' + \
                            'user %s on project %s', \
                            signature.get_signature_id(),
                            user.get_user_emails(),
                            project_id)
            return False
        else: # Not signed or approved yet.
            cla.log.info('Signature (%s) has not been signed by %s for project %s', \
                         signature.get_signature_id(),
                         user.get_user_emails(),
                         project_id)
            return False
    # Check employee signature.
    company_id = user.get_user_company_id()
    if company_id is not None:
        signature = get_user_latest_signature(user, project_id, company_id=company_id)
        # Don't check the version for employee signatures.
        if signature is not None and signature.get_signature_signed() and signature.get_signature_approved():
            cla.log.info('User has employee CLA signed and approved for project: %s', project_id)
            return True
    return False

def get_user_signature_by_github_repository(installation_id, user, company_id=None):
    """
    Helper function to get a user's signature for a specified repository.

    :TODO: Update comments.

    :param repository: The Repository object.
    :type repository: cla.models.model_interfaces.Repository
    :param user: The user object that represents the signature signer.
    :type user: cla.models.model_interfaces.User
    :param company_id: The ID of the company to filter by (for CCLAs).
    :type company_id: string
    :return: The signature for this user on this repository, or None if not found.
    :rtype: cla.models.model_interfaces.Signature | None
    """
    project_id = get_project_id_from_installation_id(installation_id)
    signature = get_user_latest_signature(user, project_id, company_id=company_id)
    return signature

# TODO Heller remove
def get_company_latest_signature(company, project_id):
    """
    Helper function to get a company's latest signature for a project.

    :param company: The company object to check for.
    :type company: cla.models.model_interfaces.Company
    :param project_id: The ID of the project to check for.
    :type project_id: string
    :return: The latest versioned signature object if it exists.
    :rtype: cla.models.model_interfaces.Signature or None
    """
    signatures = company.get_company_signatures(project_id=project_id)
    latest = None
    for signature in signatures:
        if latest is None:
            latest = signature
            continue
        if signature.get_signature_document_major_version() > latest.get_signature_document_major_version():
            latest = signature
            continue
        if signature.get_signature_document_major_version() == latest.get_signature_document_major_version() and \
           signature.get_signature_document_minor_version() > latest.get_signature_document_minor_version():
            latest = signature
            continue
    return latest

def get_project_id_from_installation_id(installation_id):
    """
    Helper function to get a project ID based on the installation ID on GitHub.

    :param installation_id: The ID of the GitHub App installation.
    :type installation_id: string
    """
    github_org = get_github_organization_instance()
    github_org = github_org.get_organization_by_installation_id(int(installation_id))
    return github_org.get_organization_project_id()

def get_redirect_uri(repository_service, installation_id, github_repository_id, change_request_id):
    """
    Function to generate the redirect_uri parameter for a repository service's OAuth2 process.

    :param repository_service: The repository service provider we're currently initiating the
        OAuth2 process with. Currently only supports 'github' and 'gitlab'.
    :type repository_service: string
    :param repository_id: The ID of the repository object that applies for this OAuth2 process.
    :type repository_id: string
    :param change_request_id: The ID of the change request in question. Is a PR number if
        repository_service is 'github'. Is a merge request if the repository_service is 'gitlab'.
    :type change_request_id: string
    :return: The redirect_uri parameter expected by the OAuth2 process.
    :rtype: string
    """
    params = {'installation_id': installation_id,
              'github_repository_id': github_repository_id,
              'change_request_id': change_request_id}
    params = urllib.parse.urlencode(params)
    return cla.conf['BASE_URL'] + '/v2/repository-provider/' + repository_service + \
           '/oauth2_redirect?' + params

def get_full_sign_url(repository_service, installation_id, github_repository_id, change_request_id):
    """
    Helper function to get the full sign URL that the user should click to initiate the signing
    workflow.

    :TODO: Update comments.

    :param repository_service: The repository service provider we're getting the sign url for.
        Should be one of the supported repository providers ('github', 'gitlab', etc).
    :type repository_service: string
    :param repository_id: The ID of the repository for this signature (used in order to figure out
        where to send the user once signing is complete.
    :type repository_id: int
    :param change_request_id: The change request ID for this signature (used in order to figure out
        where to send the user once signing is complete. Should be a pull request number when
        repository_service is 'github'. Should be a merge request ID when repository_service is
        'gitlab'.
    :type change_request_id: int
    """
    return cla.conf['BASE_URL'] + '/v2/repository-provider/' + repository_service + '/sign/' + \
           str(installation_id) + '/' + str(github_repository_id) + '/' + str(change_request_id)

def get_comment_badge(repository_type, all_signed, sign_url):
    """
    Returns the CLA badge that will appear on the change request comment (PR for 'github', merge
    request for 'gitlab', etc)

    :param repository_type: The repository service provider we're getting the badge for.
        Should be one of the supported repository providers ('github', 'gitlab', etc).
    :type repository_type: string
    :param all_signed: Whether or not all committers have signed the change request.
    :type all_signed: boolean
    :param sign_url: The URL for the user to click in order to initiate signing.
    :type sign_url: string
    """
    badge_url = cla.conf['BASE_URL'] + '/v2/repository-provider/' + repository_type + '/icon.svg'
    if all_signed:
        badge_url += '?signed=1'
    else:
        badge_url += '?signed=0'
    return '[![CLA Check](' + badge_url + ')](' + sign_url + ')'

def assemble_cla_status(author_name, signed=False):
    """
    Helper function to return the text that will display on a change request status.

    For GitLab there isn't much space here - we rely on the user hovering their mouse over the icon.
    For GitHub there is a 140 character limit.

    :param author_name: The name of the author of this commit.
    :type author_name: string
    :param signed: Whether or not the author has signed an signature.
    :type signed: boolean
    """
    if author_name is None:
        author_name = 'Unknown'
    if signed:
        return (author_name, 'Thank you for signing the CLA.')
    return (author_name, 'Still missing CLA signature.')

def assemble_cla_comment(repository_type, installation_id, github_repository_id, change_request_id, signed, missing):
    """
    Helper function to generate a CLA comment based on a a change request.

    :TODO: Update comments

    :param repository_type: The type of repository this comment will be posted on ('github',
        'gitlab', etc).
    :type repository_type: string
    :param repository_id: The ID of the repository for this change request.
    :type repository_id: int
    :param change_request_id: The repository service's ID of this change request.
    :type change_request_id: id
    :param signed: The list of commit hashes and authors that have signed an signature for this
        change request.
    :type signed: [(string, string)]
    :param missing: The list of commit hashes and authors that have not signed for this
        change request.
    :type missing: [(string, string)]
    """
    num_missing = len(missing)
    sign_url = get_full_sign_url(repository_type, installation_id, github_repository_id, change_request_id)
    comment = get_comment_body(repository_type, sign_url, signed, missing)
    all_signed = num_missing == 0
    badge = get_comment_badge(repository_type, all_signed, sign_url)
    return badge + '<br />' + comment

def get_comment_body(repository_type, sign_url, signed, missing):
    """
    Returns the CLA comment that will appear on the repository provider's change request item.

    :param repository_type: The repository type where this comment will be posted ('github',
        'gitlab', etc).
    :type repository_type: string
    :param sign_url: The URL for the user to click in order to initiate signing.
    :type sign_url: string
    :param signed: List of tuples containing the commit and author name of signers.
    :type signed: [(string, string)]
    :param missing: List of tuples containing the commit and author name of not-signed users.
    :type missing: [(string, string)]
    """
    cla.log.info('Getting comment body for repository type: %s', repository_type)
    unchecked = ':white_large_square:'
    checked = ':white_check_mark:'
    committers_comment = ''
    num_signed = len(signed)
    num_missing = len(missing)
    if num_signed > 0:
        # Group commits by author.
        committers = {}
        for commit, author in signed:
            if author is None:
                author = 'Unknown'
            if author not in committers:
                committers[author] = []
            committers[author].append(commit)
        # Print author commit information.
        committers_comment += '<ul>'
        for author, commit_hashes in committers.items():
            committers_comment += '<li>' + checked + '  ' + author + \
                                  ' (' + ", ".join(commit_hashes) + ')</li>'
        committers_comment += '</ul>'
    if num_missing > 0:
        text = 'Thank you! Please sign our [Contributor License Agreement](' + \
               sign_url + ') before we can accept your contribution:'
        # Group commits by author.
        committers = {}
        for commit, author in missing:
            if author is None:
                author = 'Unknown'
            if author not in committers:
                committers[author] = []
            committers[author].append(commit)
        # Print author commit information.
        committers_comment += '<ul>'
        for author, commit_hashes in committers.items():
            committers_comment += '<li>[' + unchecked + '](' + sign_url + ')  ' + \
                                  author + ' (' + ", ".join(commit_hashes) + ')</li>'
        committers_comment += '</ul>'
        return text + committers_comment
    text = 'All committers have signed the CLA:'
    return text + committers_comment

def get_authorization_url_and_state(client_id, redirect_uri, scope, authorize_url):
    """
    Helper function to get an OAuth2 session authorization URL and state.

    :param client_id: The client ID for this OAuth2 session.
    :type client_id: string
    :param redirect_uri: The redirect URI to specify in this OAuth2 session.
    :type redirect_uri: string
    :param scope: The list of scope items to use for this OAuth2 session.
    :type scope: [string]
    :param authorize_url: The URL to submit the OAuth2 request.
    :type authorize_url: string
    """
    oauth = OAuth2Session(client_id, redirect_uri=redirect_uri, scope=scope)
    authorization_url, state = oauth.authorization_url(authorize_url)
    return authorization_url, state

def fetch_token(client_id, state, token_url, client_secret, code, redirect_uri=None): # pylint: disable=too-many-arguments
    """
    Helper function to fetch a OAuth2 session token.

    :param client_id: The client ID for this OAuth2 session.
    :type client_id: string
    :param state: The OAuth2 session state.
    :type state: string
    :param token_url: The token URL for this OAuth2 session.
    :type token_url: string
    :param code: The OAuth2 session code.
    :type code: string
    :param redirect_uri: The redirect URI for this OAuth2 session.
    :type redirect_uri: string
    """
    if redirect_uri is not None:
        oauth2 = OAuth2Session(client_id, state=state, scope=['user:email'], redirect_uri=redirect_uri)
    else:
        oauth2 = OAuth2Session(client_id, state=state, scope=['user:email'])
    return oauth2.fetch_token(token_url, client_secret=client_secret, code=code)

def redirect_user_by_signature(user, signature):
    """
    Helper method to redirect a user based on their signature status and return_url.

    :param user: The user object for this redirect.
    :type user: cla.models.model_interfaces.User
    :param signature: The signature object for this user.
    :type signature: cla.models.model_interfaces.Signature
    """
    return_url = signature.get_signature_return_url()
    if signature.get_signature_signed() and signature.get_signature_approved():
        # Signature already signed and approved.
        # TODO: Notify user of signed and approved signature somehow.
        cla.log.info('Signature already signed and approved for user: %s, %s',
                     user.get_user_emails(), signature.get_signature_id())
        if return_url is None:
            cla.log.info('No return_url set in signature object - serving success message')
            return {'status': 'signed and approved'}
        else:
            cla.log.info('Redirecting user back to %s', return_url)
            raise falcon.HTTPFound(return_url)
    elif signature.get_signature_signed():
        # Awaiting approval.
        # TODO: Notify user of pending approval somehow.
        cla.log.info('Signature signed but not approved yet: %s',
                     signature.get_signature_id())
        if return_url is None:
            cla.log.info('No return_url set in signature object - serving pending message')
            return {'status': 'pending approval'}
        else:
            cla.log.info('Redirecting user back to %s', return_url)
            raise falcon.HTTPFound(return_url)
    else:
        # Signature awaiting signature.
        sign_url = signature.get_signature_sign_url()
        signature_id = signature.get_signature_id()
        cla.log.info('Signature exists, sending user to sign: %s (%s)', signature_id, sign_url)
        raise falcon.HTTPFound(sign_url)

def get_active_signature_metadata(user_id):
    """
    When a user initiates the signing process, the CLA system must store information on this
    signature - such as where the user came from, what repository it was initiated on, etc.
    This information is temporary while the signature is in progress. See the Signature object
    for information on this signature once the signing is complete.

    :param user_id: The ID of the user in question.
    :type user_id: string
    :return: Dict of data on the signature request from this user.
    :rtype: dict
    """
    store = get_key_value_store_service()
    key = 'active_signature:' + str(user_id)
    if store.exists(key):
        return json.loads(store.get(key))
    return None

def set_active_signature_metadata(user_id, project_id, repository_id, pull_request_id):
    """
    When a user initiates the signing process, the CLA system must store information on this
    signature - such as where the user came from, what repository it was initiated on, etc.
    This is a helper function to perform the storage of this information.

    :param user_id: The ID of the user beginning the signing process.
    :type user_id: string
    :param project_id: The ID of the project this signature is for.
    :type project_id: string
    :param repository_id: The repository where the signature is coming from.
    :type repository_id: string
    :param pull_request_id: The PR where this signature request is coming from (where the user
        clicked on the 'Sign CLA' badge).
    :type pull_request_id: string
    """
    store = get_key_value_store_service()
    key = 'active_signature:' + str(user_id) # Should have been set when user initiated the signature.
    value = json.dumps({'user_id': user_id,
                        'project_id': project_id,
                        'repository_id': repository_id,
                        'pull_request_id': pull_request_id})
    store.set(key, value)
    cla.log.info('Stored active signature details for user %s: Key - %s  Value - %s', user_id, key, value)

def delete_active_signature_metadata(user_id):
    """
    Helper function to delete all metadata regarding the active signature request for the user.

    :param user_id: The ID of the user in question.
    :type user_id: string
    """
    store = get_key_value_store_service()
    key = 'active_signature:' + str(user_id)
    store.delete(key)
    cla.log.info('Deleted stored active signature details for user %s', user_id)

def get_active_signature_return_url(user_id, metadata=None):
    """
    Helper function to get a user's active signature return URL.

    :param user_id: The user ID in question.
    :type user_id: string
    :return: The URL the user will be redirected to upon successful signature.
    :rtype: string
    """
    if metadata is None:
        metadata = get_active_signature_metadata(user_id)
    if metadata is None:
        cla.log.error('Could not find active signature for user %s, return URL request failed' %user_id)
        return None
    organizations = cla.utils.get_github_organization_instance().get_organization_by_project_id(metadata['project_id'])
    installation_id = organizations[0].get_organization_installation_id()
    github = cla.utils.get_repository_service('github')
    return github.get_return_url(metadata['repository_id'],
                                 metadata['pull_request_id'],
                                 installation_id)

def get_individual_signature_callback_url(user_id, metadata=None):
    """
    Helper function to get a user's active signature callback URL.

    :param user_id: The user ID in question.
    :type user_id: string
    :return: The callback URL that will be hit by the signing service provider.
    :rtype: string
    """
    if metadata is None:
        metadata = get_active_signature_metadata(user_id)
    if metadata is None:
        cla.log.error('Could not find active signature for user %s, callback URL request failed' %user_id)
        return None
    organizations = cla.utils.get_github_organization_instance().get_organization_by_project_id(metadata['project_id'])
    installation_id = organizations[0].get_organization_installation_id()
    return cla.conf['SIGNED_CALLBACK_URL'] + '/individual/' + str(installation_id) + '/' + \
                                                              str(metadata['repository_id']) + '/' + \
                                                              str(metadata['pull_request_id'])

<<<<<<< HEAD
=======
def get_individual_signature_callback_url_gerrit(user_id):
    """
    Helper function to get a user's active signature callback URL for Gerrit

    """
    return cla.conf['SIGNED_CALLBACK_URL'] + '/gerrit/individual/' + str(user_id)

def get_corporate_signature_callback_url(project_id, company_id):
    """
    Helper function to get the callback_url of a CCLA signature.

    :param project_id: The ID of the project this CCLA is for.
    :type project_id: string
    :param company_id: The ID of the company signing the CCLA.
    :type company_id: string
    :return: The callback URL hit by the signing provider once the signature is complete.
    :rtype: string
    """
    return cla.conf['SIGNED_CALLBACK_URL'] + '/corporate/' + str(project_id) + '/' + str(company_id)

>>>>>>> 4b8eb7fb
def request_individual_signature(installation_id, github_repository_id, user, change_request_id, callback_url=None):
    """
    Helper function send the user off to sign an signature based on the repository.

    :TODO: Update comments.

    :param repository: The repository object in question.
    :type repository: cla.models.model_interfaces.Repository
    :param user: The user in question.
    :type user: cla.models.model_interfaces.User
    :param change_request_id: The change request ID (used to redirect the user after signing).
    :type change_request_id: string
    :param callback_url: Optionally provided a callback_url. Will default to
        <SIGNED_CALLBACK_URL>/<repo_id>/<change_request_id>.
    :type callback_url: string
    """
    project_id = get_project_id_from_installation_id(installation_id)
    repo_service = get_repository_service('github')
    return_url = repo_service.get_return_url(github_repository_id,
                                             change_request_id)
    if callback_url is None:
        callback_url = cla.conf['SIGNED_CALLBACK_URL'] + \
                       '/' + str(installation_id) + '/' + str(change_request_id)
    signing_service = get_signing_service()
    return_url_type = 'Github'
    signature_data = signing_service.request_individual_signature(project_id,
                                                                  user.get_user_id(),
                                                                  return_url_type,
                                                                  return_url,
                                                                  callback_url)
    if 'sign_url' in signature_data:
        raise falcon.HTTPFound(signature_data['sign_url'])
    cla.log.error('Could not get sign_url from signing service provider - sending user ' + \
                  'to return_url instead')
    raise falcon.HTTPFound(return_url)

def change_icon(provider, signed=False): # pylint: disable=unused-argument
    """
    Function called when the code chagne image/icon is requested.

    This will be a badge for GitHub and GitLab providers.

    TODO: Fire a hook here with the provider and signed variables as parameters. This will allow
    customizeable change icon images.

    :param provider: The repository service provider asking for the change icon image.
    :type provider: string
    :param signed: Whether this image is for a signed or unsigned CLA.
    :type signed: boolean
    :return: Anything compatible with hug's output_format.svg_xml_image.
    :rtype: file path | file handler | Pillow Image
    """
    if signed:
        return 'cla/resources/cla-signed.svg'
    return 'cla/resources/cla-unsigned.svg'

def get_oauth_client():
    return OAuth2Session(os.environ['GH_OAUTH_CLIENT_ID'])<|MERGE_RESOLUTION|>--- conflicted
+++ resolved
@@ -906,29 +906,6 @@
                                                               str(metadata['repository_id']) + '/' + \
                                                               str(metadata['pull_request_id'])
 
-<<<<<<< HEAD
-=======
-def get_individual_signature_callback_url_gerrit(user_id):
-    """
-    Helper function to get a user's active signature callback URL for Gerrit
-
-    """
-    return cla.conf['SIGNED_CALLBACK_URL'] + '/gerrit/individual/' + str(user_id)
-
-def get_corporate_signature_callback_url(project_id, company_id):
-    """
-    Helper function to get the callback_url of a CCLA signature.
-
-    :param project_id: The ID of the project this CCLA is for.
-    :type project_id: string
-    :param company_id: The ID of the company signing the CCLA.
-    :type company_id: string
-    :return: The callback URL hit by the signing provider once the signature is complete.
-    :rtype: string
-    """
-    return cla.conf['SIGNED_CALLBACK_URL'] + '/corporate/' + str(project_id) + '/' + str(company_id)
-
->>>>>>> 4b8eb7fb
 def request_individual_signature(installation_id, github_repository_id, user, change_request_id, callback_url=None):
     """
     Helper function send the user off to sign an signature based on the repository.
