# Copyright The Linux Foundation and each contributor to CommunityBridge.
# SPDX-License-Identifier: MIT

<<<<<<< HEAD
from unittest.mock import patch,MagicMock
=======
from unittest.mock import patch, MagicMock
>>>>>>> 867a77a9

import pytest

from cla.models.dynamo_models import Signature, User, UserModel


@pytest.fixture()
def create_user():
    """ Mock user instance """
    with patch.object(User, "__init__", lambda self: None):
        user = User()
        user.model = UserModel()
        yield user


def test_email_against_pattern_with_asterix_prefix(create_user):
    """ Test given user against pattern starting with_asterix_prefix """
    emails = ["harold@bar.com"]
    patterns = ["*bar.com"]
    assert create_user.preprocess_pattern(emails, patterns) == True


def test_subdomain_against_pattern_asterix_prefix(create_user):
    """Test user email on subdomain against pattern """
    emails = ["harold@help.bar.com"]
    patterns = ["*bar.com"]
    assert create_user.preprocess_pattern(emails, patterns) == True


def test_email_multiple_domains(create_user):
    """Test emails against multuple domain lists starting with *.,* and . """
    emails = ["harold@bar.com"]
    patterns = ["*bar.com", "*.bar.com", ".bar.com"]
    assert create_user.preprocess_pattern(emails, patterns) == True
    emails = ["harold@foo.com"]
    assert create_user.preprocess_pattern(emails, patterns) == False


def test_naked_domain(create_user):
    """Test user against naked domain pattern (e.g google.com) """
    emails = ["harold@bar.com"]
    patterns = ["bar.com"]
    assert create_user.preprocess_pattern(emails, patterns) == True
    fail_emails = ["harold@help.bar.com"]
    assert create_user.preprocess_pattern(fail_emails, patterns) == False


def test_pattern_with_asterix_dot_prefix(create_user):
    """ Test given user email against pattern starting with asterix_dot_prefix """
    emails = ["harold@bar.com"]
    patterns = ["*.bar.com"]
    assert create_user.preprocess_pattern(emails, patterns) == True


def test_pattern_with_dot_prefix(create_user):
    """Test given user email against pattern starting with dot_prefix """
    emails = ["harold@bar.com"]
    patterns = [".bar.com"]
    assert create_user.preprocess_pattern(emails, patterns) == True
    domain_emails = ["harold@help.bar.com"]
    assert create_user.preprocess_pattern(domain_emails, patterns) == True

<<<<<<< HEAD
def test_email_whitelist_fail(create_user):
    """Test email that fails domain and email whitelist checks """
    signature = Signature()
    signature.get_email_whitelist = MagicMock(return_value={"foo@gmail.com"})
    signature.get_domain_whitelist = MagicMock(return_value=["foo.com"])
    create_user.get_all_user_emails = MagicMock(return_value=["bar@gmail.com"])
    assert create_user.is_whitelisted(signature) == False
=======

def test_gerrit_project_whitelisting(create_user):
    """Test for email in signature whitelist"""
    signature = Signature()
    signature.get_email_whitelist = MagicMock(return_value={"phillip.leigh@amdocs.com"})
    create_user.get_all_user_emails = MagicMock(return_value=["phillip.leigh@amdocs.com"])
    assert create_user.is_whitelisted(signature) == True
>>>>>>> 867a77a9
<|MERGE_RESOLUTION|>--- conflicted
+++ resolved
@@ -1,11 +1,7 @@
 # Copyright The Linux Foundation and each contributor to CommunityBridge.
 # SPDX-License-Identifier: MIT
 
-<<<<<<< HEAD
 from unittest.mock import patch,MagicMock
-=======
-from unittest.mock import patch, MagicMock
->>>>>>> 867a77a9
 
 import pytest
 
@@ -68,7 +64,6 @@
     domain_emails = ["harold@help.bar.com"]
     assert create_user.preprocess_pattern(domain_emails, patterns) == True
 
-<<<<<<< HEAD
 def test_email_whitelist_fail(create_user):
     """Test email that fails domain and email whitelist checks """
     signature = Signature()
@@ -76,12 +71,10 @@
     signature.get_domain_whitelist = MagicMock(return_value=["foo.com"])
     create_user.get_all_user_emails = MagicMock(return_value=["bar@gmail.com"])
     assert create_user.is_whitelisted(signature) == False
-=======
 
 def test_gerrit_project_whitelisting(create_user):
     """Test for email in signature whitelist"""
     signature = Signature()
     signature.get_email_whitelist = MagicMock(return_value={"phillip.leigh@amdocs.com"})
     create_user.get_all_user_emails = MagicMock(return_value=["phillip.leigh@amdocs.com"])
-    assert create_user.is_whitelisted(signature) == True
->>>>>>> 867a77a9
+    assert create_user.is_whitelisted(signature) == True