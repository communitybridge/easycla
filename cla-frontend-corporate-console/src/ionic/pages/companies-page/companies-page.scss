companies-page {
  
  .page-content {
    min-height: calc(100vh - 200px);

    ion-label {
      color: dark;
    }

    ion-input {
      border-bottom: 0.5px solid map-get($colors, primary);
    }

<<<<<<< HEAD
    ion-card-title {
      justify-content: center;
    }

=======
>>>>>>> ea78f4ee
    .sm-card {
      width: 80vw;
      margin-left: auto;
      margin-right: auto;
      margin-top: 3rem;
      border-top: 2px solid #4C79B6;
    }
  }
  .scroll-content {
    margin-top: 96px;
  }

  .add-company-btn {
    bottom: 155px;
    right: 15px;
  }

  ion-footer {
    position: relative;
  }
  ul {
    list-style: none; /* Remove default bullets */
  }
  
  ul li::before {
    content: "\2022";  /* Add content: \2022 is the CSS Code/unicode for a bullet */
    color: #4C79B6; /* Change the color */
    font-weight: bold; /* If you want it to be bold */
    display: inline-block; /* Needed to add space between the bullet and the text */
    width: 1em; /* Also needed for space (tweak if needed) */
    margin-left: -1em; /* Also needed for space (tweak if needed) */
  }

  .cta-button {
    background-color: #4C79B6;

    a {
      color: #4C79B6;
    }
  }
  a {
    font-weight: bold;
  }
}


.cla-header {
  border-bottom: 10px solid #4C79B6;

  .toolbar {
    color: #7b7b7b;
    background-color: white;
    padding: 4px 25px;

    ion-icon {
      color: #7b7b7b;
      line-height: 6px;

      &:before {
        font-size: 19px;
      }
    }
  }

  .navbar-logo {
    width: 100px;
    position: absolute;
    left: calc(50% - 20px);
  }
}

.card-md {
  box-shadow: none !important;
  padding: 30px;
}

ion-card-title {
  display: flex !important;
  justify-content: space-between;
}

span[title="Joined"] {
  color: green;
  font-weight: bold;
}

span[title="Pending Approval"] {
  color: #4C79B6;
  font-weight: bold;
}

span[title="rejeted"] {
  color: red;
}<|MERGE_RESOLUTION|>--- conflicted
+++ resolved
@@ -1,114 +1,100 @@
-companies-page {
-  
-  .page-content {
-    min-height: calc(100vh - 200px);
-
-    ion-label {
-      color: dark;
-    }
-
-    ion-input {
-      border-bottom: 0.5px solid map-get($colors, primary);
-    }
-
-<<<<<<< HEAD
-    ion-card-title {
-      justify-content: center;
-    }
-
-=======
->>>>>>> ea78f4ee
-    .sm-card {
-      width: 80vw;
-      margin-left: auto;
-      margin-right: auto;
-      margin-top: 3rem;
-      border-top: 2px solid #4C79B6;
-    }
-  }
-  .scroll-content {
-    margin-top: 96px;
-  }
-
-  .add-company-btn {
-    bottom: 155px;
-    right: 15px;
-  }
-
-  ion-footer {
-    position: relative;
-  }
-  ul {
-    list-style: none; /* Remove default bullets */
-  }
-  
-  ul li::before {
-    content: "\2022";  /* Add content: \2022 is the CSS Code/unicode for a bullet */
-    color: #4C79B6; /* Change the color */
-    font-weight: bold; /* If you want it to be bold */
-    display: inline-block; /* Needed to add space between the bullet and the text */
-    width: 1em; /* Also needed for space (tweak if needed) */
-    margin-left: -1em; /* Also needed for space (tweak if needed) */
-  }
-
-  .cta-button {
-    background-color: #4C79B6;
-
-    a {
-      color: #4C79B6;
-    }
-  }
-  a {
-    font-weight: bold;
-  }
-}
+<ion-header class="cla-header">
+  <ion-navbar>
+    <button ion-button menuToggle>
+      <ion-icon name="menu"></ion-icon>
+    </button>
+    <ion-title>cla-manager-onboarding-page</ion-title>
+    <img class="navbar-logo" src="/assets/logo/cp_app_easycla.svg" alt="">
+  </ion-navbar>
+</ion-header>
 
 
-.cla-header {
-  border-bottom: 10px solid #4C79B6;
+<ion-content>
+  <div class="page-content">
+    <ion-row justify-content-center>
+    </ion-row>
+    <ion-row>
+      <ion-col>
+        <ion-card class="sm-card">
+          <ion-row justify-content-center *ngIf="loading.companies && loading.projects">
+            <h2>Loading Projects and Companies</h2>
+          </ion-row>
+          <ion-row justify-content-center *ngIf="loading.companies && loading.projects">
+            <ion-spinner></ion-spinner>
+          </ion-row>
+          <ion-card-content *ngIf="!loading.companies && !loading.projects">
+            <form [formGroup]="form" id="form" [ngClass]="{'submit-attempt': submitAttempt}" (submit)="submit()">
+              <ion-item>
+                <ion-label stacked>
+                  <h2>Company*</h2>
+                </ion-label>
+                <ion-input formControlName="company_name" [(ngModel)]="company_name" (ionChange)="findCompany($event)" placeholder="Find Company" required></ion-input>
+              </ion-item>
+              <ion-list class="company-dropdown-list" *ngIf="filteredCompanies && filteredCompanies.length > 0">
+                <ion-item *ngFor="let company of filteredCompanies">
+                  <ion-label class="clickable" (click)="setCompanyName(company)">
+                    {{ company.company_name }}
+                  </ion-label>
+                </ion-item>
+              </ion-list>
+              <ion-item>
+                <ion-label color="primary">
+                  Select Project to populate project name*
+                </ion-label>
+                <ion-select (ionChange)="projectSelectChanged($event)" cancelText="Reset" okText="Add Project">
+                  <ion-option *ngFor="let project of allProjects" [value]="project">{{ project.project_name }}</ion-option>
+                </ion-select>
+              </ion-item>
+              <ion-item>
+                <ion-label stacked>
+                  <h2>Project Name*</h2>
+                </ion-label>
+                <ion-input formControlName="project_name" required disabled="true" placeholder="Project Name"></ion-input>
+              </ion-item>
 
-  .toolbar {
-    color: #7b7b7b;
-    background-color: white;
-    padding: 4px 25px;
+              <ion-item class="project-list" *ngIf="selectedProjects && selectedProjects.length > 0">
+                <ion-row>
+                  <ion-badge margin-right *ngFor="let project of selectedProjects">{{project.project_name}}</ion-badge>
+                </ion-row>
+              </ion-item>
+              <ion-item>
+                <ion-label stacked>
+                  <h2>Full Name*</h2>
+                </ion-label>
+                <ion-input formControlName="full_name" required></ion-input>
+              </ion-item>
+              <ion-item>
+                <ion-label stacked>
+                  <h2>LFID</h2>
+                </ion-label>
+                <ion-input formControlName="lfid" disabled="true"></ion-input>
+              </ion-item>
+              <ion-item>
+                <ion-label stacked>
+                  <h2>Email Address*</h2>
+                </ion-label>
+                <ion-input formControlName="email_address" required disabled="true"></ion-input>
+              </ion-item>
+              <ion-item>
+                <ion-label stacked>
+                  <h2>Reason for request*</h2>
+                </ion-label>
+                <ion-input formControlName="reason_for_request"></ion-input>
+              </ion-item>
+              <ion-row justify-content-center margin-top>
 
-    ion-icon {
-      color: #7b7b7b;
-      line-height: 6px;
-
-      &:before {
-        font-size: 19px;
-      }
-    }
-  }
-
-  .navbar-logo {
-    width: 100px;
-    position: absolute;
-    left: calc(50% - 20px);
-  }
-}
-
-.card-md {
-  box-shadow: none !important;
-  padding: 30px;
-}
-
-ion-card-title {
-  display: flex !important;
-  justify-content: space-between;
-}
-
-span[title="Joined"] {
-  color: green;
-  font-weight: bold;
-}
-
-span[title="Pending Approval"] {
-  color: #4C79B6;
-  font-weight: bold;
-}
-
-span[title="rejeted"] {
-  color: red;
-}+              </ion-row>
+              <ion-row justify-content-center margin-top>
+                <button ion-button type="submit" form="form" ion-button icon-right color="primary" [disabled]="!form.valid">
+                  <span *ngIf="!currentlySubmitting">Submit</span>
+                  <ion-spinner *ngIf="currentlySubmitting"></ion-spinner>
+                </button>
+              </ion-row>
+            </form>
+          </ion-card-content>
+        </ion-card>
+      </ion-col>
+    </ion-row>
+  </div>
+  <!-- <cla-footer></cla-footer> -->
+</ion-content>