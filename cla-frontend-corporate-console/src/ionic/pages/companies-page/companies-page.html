<ion-header class="cla-header">
  <ion-navbar>
    <button ion-button menuToggle>
      <ion-icon name="menu"></ion-icon>
    </button>
    <ion-title>CLA Corporate Console</ion-title>
    <img class="navbar-logo" src="/assets/logo/cp_app_easycla.svg" alt="">
  </ion-navbar>
  <get-help></get-help>
</ion-header>


<ion-content>
  <div class="page-content">

    <ion-row *ngIf="!hasCompanyId">
      <ion-card class="sm-card">
        <ion-card-header>
          <ion-card-title class="center-card-title">
            Associate yourself with a company in Easy CLA
          </ion-card-title>
        </ion-card-header>
        <ion-row justify-content-center margin-top>
          <button class="cta-button" ion-button text-bold (click)="openSelectCompany()">Get Started</button>
        </ion-row>
      </ion-card>
    </ion-row>

    <ion-row *ngIf="hasCompanyId">
      <ion-card class="sm-card">
        <ion-card-header>
          <ion-card-title class="center-card-title">
            Welcome to the Corporate console for EasyCLA
          </ion-card-title>
          <div ion-card-subtitle>
            <ion-row>
              <h3 margin-top>For setting up corporate CLA Manager for a new company or add a new CLA Manager to an
                existing company, click the button below to get started.
              </h3>
              <h3 margin-top>
                Once you select the company and project for which you want to be a CLA Manager your request will be sent
                to your company’s initial CLA Manager for approval.
              </h3>
              <h3 margin-top>
                If you don’t see your company in “Company Name” field please type it. You can type it and you will be
                added as a CLA Manager for that company
              </h3>
              <h3 margin-top>
                If you do not see your project in "Project Name" filed please type it. The project will be added to the
                database.
              </h3>
            </ion-row>
            <ion-row justify-content-center margin-top>
              <button class="cta-button" ion-button text-bold (click)="openRequestManagerModal()">Get Started</button>
            </ion-row>
          </div>
        </ion-card-header>
        <ion-card-content>
        </ion-card-content>
      </ion-card>

      <ion-card class="sm-card">
        <ion-card-header>
          <ion-card-title class="center-card-title">
            Associate yourself with a company in Easy CLA
          </ion-card-title>
        </ion-card-header>
        <ion-row justify-content-center margin-top>
          <button class="cta-button" ion-button text-bold (click)="openSelectCompany()">Get Started</button>
        </ion-row>

        <ion-card-content>
          <ion-card-header>
            <ion-card-title class="text-black">
              Companies you are Associated with in EasyCLA
            </ion-card-title>
          </ion-card-header>
          <ion-card-content>
            <ion-row justify-content-center>
              <h2>*Click on Company Name to proceed to next screen</h2>
            </ion-row>

            <loading-spinner [loading]="loading.companies"></loading-spinner>
            <div *ngIf="!loading.companies && rows && rows.length > 0">
<<<<<<< HEAD
              <ngx-datatable class='bootstrap clickable' [rows]="rows" [columns]="columns" [headerHeight]="50"
                             [rowHeight]="'auto'" [selectionType]="SelectionType.single"
                             [columnMode]="ColumnMode.force" [sortType]="SortType.multi" (select)="onSelect($event)">
=======
              <!-- <ngx-datatable class='bootstrap clickable' [rows]="rows" [columns]="columns" [headerHeight]="50" [rowHeight]="'auto'" [selectionType]="SelectionType.single"
                [columnMode]="ColumnMode.force" [sortType]="SortType.multi" (select)="onSelect($event)">
>>>>>>> 29726526
                <ngx-datatable-column name="Company Name" prop="CompanyName" [sortable]="true">
                </ngx-datatable-column>
                <ngx-datatable-column name="Status" prop="Status" [sortable]="true">
                </ngx-datatable-column>
                <ngx-datatable-column name="Action" sortable="false" prop="CompanyID">

                  <ng-template let-row="row" ngx-datatable-cell-template>
                    <span *ngIf="row['Status'] === 'Pending Approval'">
                      <p>After approval you can perform action</p>
                    </span>
                    <span *ngIf="row['Status'] === 'Joined'">
                      <a>Sign CLA & Whitelist</a>
                    </span>
                  </ng-template>
                </ngx-datatable-column>
              </ngx-datatable> -->

              <ion-list></ion-list>

              <ion-row justify-content-center>
                  <ion-list *ngIf="!loading.companies && rows && rows.length > 0">
                      <ion-item *ngFor="let company of rows">
                        <ion-label class="clickable" (click)="viewCompany(company.CompanyID)">
                          <a href="javascript:void(0);">{{ company.CompanyName }}</a>
                        </ion-label>
                      </ion-item>
                    </ion-list>
              </ion-row>

              
            </div>
          </ion-card-content>
        </ion-card-content>
      </ion-card>
    </ion-row>
  </div>
  <cla-footer></cla-footer>
</ion-content><|MERGE_RESOLUTION|>--- conflicted
+++ resolved
@@ -82,14 +82,9 @@
 
             <loading-spinner [loading]="loading.companies"></loading-spinner>
             <div *ngIf="!loading.companies && rows && rows.length > 0">
-<<<<<<< HEAD
               <ngx-datatable class='bootstrap clickable' [rows]="rows" [columns]="columns" [headerHeight]="50"
                              [rowHeight]="'auto'" [selectionType]="SelectionType.single"
                              [columnMode]="ColumnMode.force" [sortType]="SortType.multi" (select)="onSelect($event)">
-=======
-              <!-- <ngx-datatable class='bootstrap clickable' [rows]="rows" [columns]="columns" [headerHeight]="50" [rowHeight]="'auto'" [selectionType]="SelectionType.single"
-                [columnMode]="ColumnMode.force" [sortType]="SortType.multi" (select)="onSelect($event)">
->>>>>>> 29726526
                 <ngx-datatable-column name="Company Name" prop="CompanyName" [sortable]="true">
                 </ngx-datatable-column>
                 <ngx-datatable-column name="Status" prop="Status" [sortable]="true">
