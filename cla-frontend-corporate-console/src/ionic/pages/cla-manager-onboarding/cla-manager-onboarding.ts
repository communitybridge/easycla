<<<<<<< HEAD
import { Component } from '@angular/core';
import { IonicPage, ModalController, NavController } from 'ionic-angular';
import { ClaService } from '../../services/cla.service';
import { RolesService } from '../../services/roles.service';
import { Restricted } from '../../decorators/restricted';
import { ColumnMode, SelectionType, SortType } from '@swimlane/ngx-datatable';
=======
import { Component } from "@angular/core";
import { IonicPage, ModalController, NavController, AlertController } from "ionic-angular";
import { ClaService } from "../../services/cla.service";
import { RolesService } from "../../services/roles.service";
import { Restricted } from "../../decorators/restricted";
import { ColumnMode, SelectionType, SortType } from "@swimlane/ngx-datatable";
>>>>>>> 8c26270f
import { FormBuilder, FormGroup, Validators } from '@angular/forms';
import { EmailValidator } from '../../validators/email';

@IonicPage()
@Component({
  selector: 'page-cla-manager-onboarding',
  templateUrl: 'cla-manager-onboarding.html'
})
export class ClaManagerOnboardingPage {
  projectId: any;
  companyId: any;
  selectedProjects: any;
  foundProject: boolean;
  filteredProjects: any;
  loading: any;
  companies: any;

  userId: string;
  userEmail: string;
  userName: string;

  manager: string;
  formErrors: any[];
  form: FormGroup;
  submitAttempt: boolean = false;
  currentlySubmitting: boolean = false;
  formSuccessfullySubmitted: boolean = false;
  claManagerApproved: boolean = false;

<<<<<<< HEAD
=======
  searchTerm: string = "";
  searchProject: string = "";
  filteredCompanies: any;
  searching: boolean;
  foundCompay: boolean;
  allProjects: any;


>>>>>>> 8c26270f
  constructor(
    public navCtrl: NavController,
    private claService: ClaService,
    private formBuilder: FormBuilder,
<<<<<<< HEAD
    private rolesService: RolesService // for @Restricted
=======
    private rolesService: RolesService, // for @Restricted
    public alertCtrl: AlertController

>>>>>>> 8c26270f
  ) {
    this.form = formBuilder.group({
      project_name: ['', Validators.compose([Validators.required])],
      company_name: ['', Validators.compose([Validators.required])],
      full_name: ['', Validators.compose([Validators.required])],
<<<<<<< HEAD
      lfid: [''],
      email_address: ['', Validators.compose([Validators.required, EmailValidator.isValid])]
=======
      lfid: ['', Validators.compose([Validators.required])],
      email_address: ['', Validators.compose([Validators.required, EmailValidator.isValid])],
      reason_for_request: ['']
>>>>>>> 8c26270f
    });
    this.formErrors = [];
  }

  ngOnInit() {
    this.getDefaults();
    this.getAllCompanies();
    this.getProjects()
  }

  getDefaults() {
    this.loading = {
      companies: true,
      projects: true,
    };
<<<<<<< HEAD
    this.userId = localStorage.getItem('userid');
    this.userEmail = localStorage.getItem('user_email');
    this.userName = localStorage.getItem('user_name');
=======
    this.searching = false;
    this.userId = localStorage.getItem("userid");
    this.userEmail = localStorage.getItem("user_email");
    this.userName = localStorage.getItem("user_name");
>>>>>>> 8c26270f
    this.setUserDetails();
    this.foundCompay = true;
    this.foundProject = true;
    this.filteredCompanies = [];
  }

  submit() {
    // Reset our status and error messages
    this.submitAttempt = true;
    this.currentlySubmitting = true;

<<<<<<< HEAD
    this.claService
      .createCLAManagerRequest(
        this.form.value.lfid,
        this.form.value.project_name,
        this.form.value.compnay_name,
        this.form.value.full_name,
        this.form.value.email_address
      )
      .subscribe((response) => {
        console.log(response, 'this is response');
      });
=======
    this.claService.getCompanyProjectSignatures(this.companyId, this.projectId).subscribe((response) => {
      if (response) {
        this.currentlySubmitting = false;
        if (response.signatures) {
          this.initialManagerAlreadyExists('gjg')
        }
        else {
          this.sendEmailToLFAdmin();
        }
      }
    })
>>>>>>> 8c26270f
  }

  initialManagerAlreadyExists(claManager) {
    let alert = this.alertCtrl.create({
      title: 'Your request will be sent to the Primary CLA Manager for approval',
      buttons: [
        {
          text: 'Ok',
          handler: () => {
            this.navCtrl.push("CompaniesPage");
          }
        },
      ]
    });
    alert.present();
  }

  sendEmailToLFAdmin() {
    let alert = this.alertCtrl.create({
      title: 'An email has been sent to admin@lfcla.com with all the information provided in the form',
      buttons: [
        {
          text: 'Ok',
          handler: () => {
            this.navCtrl.push("CompaniesPage");
          }
        },
      ]
    });
    alert.present();
    // TODO: send email 
  }

  sendEmailToInitialCLAManager(emailAddress, lfid, projectName, reason, claManager) {

  }

  getAllCompanies() {
    if (!this.companies) {
      this.loading.companies = true;
    }
    this.claService.getAllCompanies().subscribe(response => {
      if (response) {
        this.loading.companies = false;
        // Cleanup - Remove any companies that don't have a name
        this.companies = response.filter((company) => {
          return company.company_name && company.company_name.trim().length > 0;
        });
      }
    });
  }

  getProjects() {
    if (!this.allProjects) {
      this.loading.projects = true;
    }
    this.claService.getProjects().subscribe(response => {
      if (response) {
        this.allProjects = this.sortProjects(response);
      }
    }, (error) => error);
  }

  sortProjects(projects) {
    if (projects == null || projects.length == 0) {
      this.loading.projects = false;
      return projects;
    }

    return projects.sort((a, b) => {
      this.loading.projects = false;
      return a.project_name.localeCompare(b.project_name);
    });
  }

  searchProjects(project) {
    let projectName = project.replace(/[^\w-]+/g, '');
    if (!this.allProjects) {
      this.loading.projects = true;
    }
    if (projectName.length > 0 && this.allProjects) {
      this.loading.projects = false;
      return this.allProjects && this.allProjects.map((project) => {
        let formattedProject;
        if (project.project_name.toLowerCase().includes(projectName.toLowerCase())) {
          formattedProject = project.project_name.replace(new RegExp(projectName, "gi"), match => '<span class="highlightText">' + match + '</span>')
        }
        project.filteredProject = formattedProject;
        return project;
      }).filter(project => project.filteredProject)
    }
  }

  setFilteredProjects() {
    this.getProjects();
    this.filteredProjects = this.searchProjects(this.searchProject)
    if (this.searchProject.length > 3 && this.filteredProjects.length === 0) {
      this.foundProject = false
    }
    else {
      this.foundProject = true
    }
  }


  findCompany(event) {
    this.getAllCompanies();
    this.filteredCompanies = [];
    let companyName = event.value.replace(/[^\w-]+/g, '');
    if (!this.companies) {
      this.searching = true;
    }
    if (companyName.length > 0 && this.companies) {
      this.searching = false;
      this.filteredCompanies = this.companies && this.companies.map((company) => {
        let formattedCompany;
        if (company.company_name.toLowerCase().includes(companyName.toLowerCase())) {
          formattedCompany = company.company_name.replace(new RegExp(companyName, "gi"), match => '<span class="highlightText">' + match + '</span>')
        }
        company.filteredCompany = formattedCompany;
        return company;
      }).filter(company => company.filteredCompany);
    }
  }

  setFilteredCompanies() {
    this.getAllCompanies();
    this.filteredCompanies = this.findCompany(this.searchTerm)
    if (this.searchTerm.length > 3 && this.filteredCompanies.length === 0) {
      this.foundCompay = false
    }
    else {
      this.foundCompay = true
    }
  }

  setCompanyName(company) {
    this.searchTerm = company.company_name;
    this.form.controls['company_name'].setValue(this.searchTerm)
    this.filteredCompanies = [];
    this.companyId = company.company_id
  }

  setProjectName(project) {
    this.searchProject = project.project_name;
    this.form.controls['project_name'].setValue(this.searchProject)
  }

  setUserDetails() {
    this.form.controls['lfid'].setValue(this.userId);
    this.form.controls['email_address'].setValue(this.userEmail);
    this.form.controls['full_name'].setValue(this.userName);
  }

  projectSelectChanged(value) {
    this.form.controls['project_name'].setValue(value.project_name)
    this.projectId = value.project_id;
  }
}<|MERGE_RESOLUTION|>--- conflicted
+++ resolved
@@ -1,18 +1,7 @@
-<<<<<<< HEAD
 import { Component } from '@angular/core';
-import { IonicPage, ModalController, NavController } from 'ionic-angular';
+import { IonicPage, NavController, AlertController } from 'ionic-angular';
 import { ClaService } from '../../services/cla.service';
 import { RolesService } from '../../services/roles.service';
-import { Restricted } from '../../decorators/restricted';
-import { ColumnMode, SelectionType, SortType } from '@swimlane/ngx-datatable';
-=======
-import { Component } from "@angular/core";
-import { IonicPage, ModalController, NavController, AlertController } from "ionic-angular";
-import { ClaService } from "../../services/cla.service";
-import { RolesService } from "../../services/roles.service";
-import { Restricted } from "../../decorators/restricted";
-import { ColumnMode, SelectionType, SortType } from "@swimlane/ngx-datatable";
->>>>>>> 8c26270f
 import { FormBuilder, FormGroup, Validators } from '@angular/forms';
 import { EmailValidator } from '../../validators/email';
 
@@ -42,41 +31,27 @@
   formSuccessfullySubmitted: boolean = false;
   claManagerApproved: boolean = false;
 
-<<<<<<< HEAD
-=======
-  searchTerm: string = "";
-  searchProject: string = "";
+  searchTerm: string = '';
+  searchProject: string = '';
   filteredCompanies: any;
   searching: boolean;
   foundCompay: boolean;
   allProjects: any;
 
-
->>>>>>> 8c26270f
   constructor(
     public navCtrl: NavController,
     private claService: ClaService,
     private formBuilder: FormBuilder,
-<<<<<<< HEAD
-    private rolesService: RolesService // for @Restricted
-=======
     private rolesService: RolesService, // for @Restricted
     public alertCtrl: AlertController
-
->>>>>>> 8c26270f
   ) {
     this.form = formBuilder.group({
       project_name: ['', Validators.compose([Validators.required])],
       company_name: ['', Validators.compose([Validators.required])],
       full_name: ['', Validators.compose([Validators.required])],
-<<<<<<< HEAD
-      lfid: [''],
-      email_address: ['', Validators.compose([Validators.required, EmailValidator.isValid])]
-=======
       lfid: ['', Validators.compose([Validators.required])],
       email_address: ['', Validators.compose([Validators.required, EmailValidator.isValid])],
       reason_for_request: ['']
->>>>>>> 8c26270f
     });
     this.formErrors = [];
   }
@@ -84,24 +59,18 @@
   ngOnInit() {
     this.getDefaults();
     this.getAllCompanies();
-    this.getProjects()
+    this.getProjects();
   }
 
   getDefaults() {
     this.loading = {
       companies: true,
-      projects: true,
+      projects: true
     };
-<<<<<<< HEAD
+    this.searching = false;
     this.userId = localStorage.getItem('userid');
     this.userEmail = localStorage.getItem('user_email');
     this.userName = localStorage.getItem('user_name');
-=======
-    this.searching = false;
-    this.userId = localStorage.getItem("userid");
-    this.userEmail = localStorage.getItem("user_email");
-    this.userName = localStorage.getItem("user_name");
->>>>>>> 8c26270f
     this.setUserDetails();
     this.foundCompay = true;
     this.foundProject = true;
@@ -113,31 +82,16 @@
     this.submitAttempt = true;
     this.currentlySubmitting = true;
 
-<<<<<<< HEAD
-    this.claService
-      .createCLAManagerRequest(
-        this.form.value.lfid,
-        this.form.value.project_name,
-        this.form.value.compnay_name,
-        this.form.value.full_name,
-        this.form.value.email_address
-      )
-      .subscribe((response) => {
-        console.log(response, 'this is response');
-      });
-=======
     this.claService.getCompanyProjectSignatures(this.companyId, this.projectId).subscribe((response) => {
       if (response) {
         this.currentlySubmitting = false;
         if (response.signatures) {
-          this.initialManagerAlreadyExists('gjg')
-        }
-        else {
+          this.initialManagerAlreadyExists('gjg');
+        } else {
           this.sendEmailToLFAdmin();
         }
       }
-    })
->>>>>>> 8c26270f
+    });
   }
 
   initialManagerAlreadyExists(claManager) {
@@ -147,9 +101,9 @@
         {
           text: 'Ok',
           handler: () => {
-            this.navCtrl.push("CompaniesPage");
+            this.navCtrl.push('CompaniesPage');
           }
-        },
+        }
       ]
     });
     alert.present();
@@ -162,24 +116,22 @@
         {
           text: 'Ok',
           handler: () => {
-            this.navCtrl.push("CompaniesPage");
+            this.navCtrl.push('CompaniesPage');
           }
-        },
+        }
       ]
     });
     alert.present();
-    // TODO: send email 
-  }
-
-  sendEmailToInitialCLAManager(emailAddress, lfid, projectName, reason, claManager) {
-
-  }
+    // TODO: send email
+  }
+
+  sendEmailToInitialCLAManager(emailAddress, lfid, projectName, reason, claManager) {}
 
   getAllCompanies() {
     if (!this.companies) {
       this.loading.companies = true;
     }
-    this.claService.getAllCompanies().subscribe(response => {
+    this.claService.getAllCompanies().subscribe((response) => {
       if (response) {
         this.loading.companies = false;
         // Cleanup - Remove any companies that don't have a name
@@ -194,11 +146,14 @@
     if (!this.allProjects) {
       this.loading.projects = true;
     }
-    this.claService.getProjects().subscribe(response => {
-      if (response) {
-        this.allProjects = this.sortProjects(response);
-      }
-    }, (error) => error);
+    this.claService.getProjects().subscribe(
+      (response) => {
+        if (response) {
+          this.allProjects = this.sortProjects(response);
+        }
+      },
+      (error) => error
+    );
   }
 
   sortProjects(projects) {
@@ -220,28 +175,34 @@
     }
     if (projectName.length > 0 && this.allProjects) {
       this.loading.projects = false;
-      return this.allProjects && this.allProjects.map((project) => {
-        let formattedProject;
-        if (project.project_name.toLowerCase().includes(projectName.toLowerCase())) {
-          formattedProject = project.project_name.replace(new RegExp(projectName, "gi"), match => '<span class="highlightText">' + match + '</span>')
-        }
-        project.filteredProject = formattedProject;
-        return project;
-      }).filter(project => project.filteredProject)
+      return (
+        this.allProjects &&
+        this.allProjects
+          .map((project) => {
+            let formattedProject;
+            if (project.project_name.toLowerCase().includes(projectName.toLowerCase())) {
+              formattedProject = project.project_name.replace(
+                new RegExp(projectName, 'gi'),
+                (match) => '<span class="highlightText">' + match + '</span>'
+              );
+            }
+            project.filteredProject = formattedProject;
+            return project;
+          })
+          .filter((project) => project.filteredProject)
+      );
     }
   }
 
   setFilteredProjects() {
     this.getProjects();
-    this.filteredProjects = this.searchProjects(this.searchProject)
+    this.filteredProjects = this.searchProjects(this.searchProject);
     if (this.searchProject.length > 3 && this.filteredProjects.length === 0) {
-      this.foundProject = false
-    }
-    else {
-      this.foundProject = true
-    }
-  }
-
+      this.foundProject = false;
+    } else {
+      this.foundProject = true;
+    }
+  }
 
   findCompany(event) {
     this.getAllCompanies();
@@ -252,38 +213,44 @@
     }
     if (companyName.length > 0 && this.companies) {
       this.searching = false;
-      this.filteredCompanies = this.companies && this.companies.map((company) => {
-        let formattedCompany;
-        if (company.company_name.toLowerCase().includes(companyName.toLowerCase())) {
-          formattedCompany = company.company_name.replace(new RegExp(companyName, "gi"), match => '<span class="highlightText">' + match + '</span>')
-        }
-        company.filteredCompany = formattedCompany;
-        return company;
-      }).filter(company => company.filteredCompany);
+      this.filteredCompanies =
+        this.companies &&
+        this.companies
+          .map((company) => {
+            let formattedCompany;
+            if (company.company_name.toLowerCase().includes(companyName.toLowerCase())) {
+              formattedCompany = company.company_name.replace(
+                new RegExp(companyName, 'gi'),
+                (match) => '<span class="highlightText">' + match + '</span>'
+              );
+            }
+            company.filteredCompany = formattedCompany;
+            return company;
+          })
+          .filter((company) => company.filteredCompany);
     }
   }
 
   setFilteredCompanies() {
     this.getAllCompanies();
-    this.filteredCompanies = this.findCompany(this.searchTerm)
+    this.filteredCompanies = this.findCompany(this.searchTerm);
     if (this.searchTerm.length > 3 && this.filteredCompanies.length === 0) {
-      this.foundCompay = false
-    }
-    else {
-      this.foundCompay = true
+      this.foundCompay = false;
+    } else {
+      this.foundCompay = true;
     }
   }
 
   setCompanyName(company) {
     this.searchTerm = company.company_name;
-    this.form.controls['company_name'].setValue(this.searchTerm)
+    this.form.controls['company_name'].setValue(this.searchTerm);
     this.filteredCompanies = [];
-    this.companyId = company.company_id
+    this.companyId = company.company_id;
   }
 
   setProjectName(project) {
     this.searchProject = project.project_name;
-    this.form.controls['project_name'].setValue(this.searchProject)
+    this.form.controls['project_name'].setValue(this.searchProject);
   }
 
   setUserDetails() {
@@ -293,7 +260,7 @@
   }
 
   projectSelectChanged(value) {
-    this.form.controls['project_name'].setValue(value.project_name)
+    this.form.controls['project_name'].setValue(value.project_name);
     this.projectId = value.project_id;
   }
 }