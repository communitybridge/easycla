--- conflicted
+++ resolved
@@ -3,11 +3,7 @@
 import { ClaService } from '../../services/cla.service';
 import { RolesService } from '../../services/roles.service';
 import { FormBuilder, FormGroup, Validators } from '@angular/forms';
-<<<<<<< HEAD
-import { EmailValidator } from '../../validators/email';
-=======
 import { EmailValidator } from "../../validators/email";
->>>>>>> 1651da36
 import { getNotificationURL, generatePrimaryCLAManagerEmail, generateNoPrimaryCLAManagerEmail, generateNoCompanyEmail } from '../../services/notification.utils';
 import { EnvConfig } from "../../services/cla.env.utils";
 
@@ -46,10 +42,6 @@
   foundCompay: boolean;
   allProjects: any;
   consoleLink: string
-<<<<<<< HEAD
-=======
-
->>>>>>> 1651da36
 
   constructor(
     public navCtrl: NavController,
@@ -189,15 +181,9 @@
         {
           text: 'Ok',
           handler: () => {
-<<<<<<< HEAD
-            this.navCtrl.push('CompaniesPage');
-          }
-        }
-=======
             this.navCtrl.push("CompaniesPage");
           }
         },
->>>>>>> 1651da36
       ]
     });
     alert.present();
