<ion-header>
  <ion-toolbar>
    <ion-title>
      <span>Add CLA Manager</span>
    </ion-title>
    <ion-buttons start>
      <button ion-button (click)="dismiss()">
        <ion-icon name="close"></ion-icon>
      </button>
    </ion-buttons>
  </ion-toolbar>
</ion-header>

<ion-content>
  <form id="form" (submit)="submit()" [formGroup]="form" [ngClass]="{'submit-attempt': submitAttempt}">
    <ion-grid>
      <ion-row *ngIf="submitAttempt && !form.valid">
        <ion-col col-12>
          <p class="form-message">Please check the fields below for errors.</p>
        </ion-col>
      </ion-row>
      <ion-row>
        <ion-col col-12>
          <ion-label stacked>
            <b>CLA Manager LFID:</b>
          </ion-label>
          <ion-label>
            <span>
              If they do not know their Linux Foundation identification username, or have not created one, please ask
              them to sign in (or sign up) at
              <a [href]="linuxFoundationIdentityURL" target="_blank">{{linuxFoundationIdentityURL}}</a>. Their
              username
              will display after signing in.
            </span>
<<<<<<< HEAD
            </ion-label>
            <ion-input name="managerLFID" formControlName="managerLFID" (ionFocus)="clearError($event)"></ion-input>
          </ion-item>
          <ion-item *ngIf="!form.controls.managerLFID.valid && (form.controls.managerLFID.touched || submitAttempt)" no-lines>
            <ion-label  color="danger">* A CLA Manager LFID is required.</ion-label>
          </ion-item>
          <ion-item *ngIf="showError" no-lines>
            <ion-label  color="danger">Special characters are not allowed</ion-label>
=======
          </ion-label>
          <ion-item>
            <ion-input name="managerLFID" formControlName="managerLFID"></ion-input>
          </ion-item>
          <ion-item *ngIf="!form.controls.managerLFID.valid && (form.controls.managerLFID.touched || submitAttempt)"
            no-lines>
            <p>* A CLA Manager LFID is required.</p>
>>>>>>> 170f395e
          </ion-item>
        </ion-col>
      </ion-row>
    </ion-grid>
  </form>
</ion-content>

<ion-footer class="footer-bordered">
  <ion-toolbar>
    <ion-buttons end>
      <button ion-button icon-right color="light" (click)="dismiss()">
        Cancel
      </button>
      <button type="button" (click)="submit()" ion-button icon-right color="primary">
        Save
      </button>
    </ion-buttons>
  </ion-toolbar>
</ion-footer><|MERGE_RESOLUTION|>--- conflicted
+++ resolved
@@ -32,7 +32,6 @@
               username
               will display after signing in.
             </span>
-<<<<<<< HEAD
             </ion-label>
             <ion-input name="managerLFID" formControlName="managerLFID" (ionFocus)="clearError($event)"></ion-input>
           </ion-item>
@@ -41,15 +40,6 @@
           </ion-item>
           <ion-item *ngIf="showError" no-lines>
             <ion-label  color="danger">Special characters are not allowed</ion-label>
-=======
-          </ion-label>
-          <ion-item>
-            <ion-input name="managerLFID" formControlName="managerLFID"></ion-input>
-          </ion-item>
-          <ion-item *ngIf="!form.controls.managerLFID.valid && (form.controls.managerLFID.touched || submitAttempt)"
-            no-lines>
-            <p>* A CLA Manager LFID is required.</p>
->>>>>>> 170f395e
           </ion-item>
         </ion-col>
       </ion-row>
