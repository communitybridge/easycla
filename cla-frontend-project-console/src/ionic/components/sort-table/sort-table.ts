--- conflicted
+++ resolved
@@ -25,10 +25,7 @@
   ngOnInit(){
     this.sort(this.column[0].dataKey);
   }
-<<<<<<< HEAD
-=======
-
->>>>>>> b4c74533
+  
   compareValues(key, order = 'asc') {
     return function innerSort(a, b) {
       if (!a.hasOwnProperty(key) || !b.hasOwnProperty(key)) {
