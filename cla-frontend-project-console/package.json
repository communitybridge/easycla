{
  "name": "cla-frontend-project-console",
  "version": "0.0.0",
  "license": "MIT",
  "scripts": {
    "deploy:dev": "yarn sls deploy --stage=dev --cloudfront=true && yarn sls client deploy --stage=dev --cloudfront=true --no-confirm --no-policy-change --no-config-change && yarn sls cloudfrontInvalidate --stage=dev --region=us-east-1 --cloudfront=true",
    "deploy:staging": "yarn sls deploy --stage=staging --cloudfront=true && yarn sls client deploy --stage=staging --cloudfront=true --no-confirm --no-policy-change --no-config-change && yarn sls cloudfrontInvalidate --stage=staging --region=us-east-1 --cloudfront=true",
    "deploy:prod": "yarn sls deploy --stage=prod --cloudfront=true && yarn sls client deploy --stage=prod --cloudfront=true --no-confirm --no-policy-change --no-config-change && yarn sls cloudfrontInvalidate --stage=prod --region=us-east-1 --cloudfront=true",
    "sls": "../node_modules/serverless/bin/serverless.js",
    "info:dev": "../node_modules/serverless/bin/serverless.js info --stage=dev --region=us-east-1",
    "info:stating": "../node_modules/serverless/bin/serverless.js info --stage=stating --region=us-east-1",
    "info:prod": "../node_modules/serverless/bin/serverless.js info --stage=prod --region=us-east-1",
    "install-frontend": "../scripts/install-frontend.sh"
  },
  "dependencies": {
    "graceful-fs": "^4.2.2",
    "ionic": "^3.20.0",
<<<<<<< HEAD
    "serverless": "^2.15.0",
    "serverless-cloudfront-invalidate": "^1.5.0",
=======
    "serverless": "^2.17.0",
    "serverless-cloudfront-invalidate": "^1.2.1",
>>>>>>> 3c13d051
    "serverless-finch": "^2.6.0",
    "serverless-plugin-tracing": "^2.0.0",
    "serverless-pseudo-parameters": "^2.5.0"
  },
  "resolutions": {
    "axios": "^0.21.1",
    "bl": "^1.2.3",
    "http-proxy": "^1.18.1",
    "ini": "^1.3.7",
    "kind-of": "^6.0.3",
    "minimist": "^1.2.3"
  }
}<|MERGE_RESOLUTION|>--- conflicted
+++ resolved
@@ -15,13 +15,8 @@
   "dependencies": {
     "graceful-fs": "^4.2.2",
     "ionic": "^3.20.0",
-<<<<<<< HEAD
-    "serverless": "^2.15.0",
+    "serverless": "^2.17.0",
     "serverless-cloudfront-invalidate": "^1.5.0",
-=======
-    "serverless": "^2.17.0",
-    "serverless-cloudfront-invalidate": "^1.2.1",
->>>>>>> 3c13d051
     "serverless-finch": "^2.6.0",
     "serverless-plugin-tracing": "^2.0.0",
     "serverless-pseudo-parameters": "^2.5.0"
