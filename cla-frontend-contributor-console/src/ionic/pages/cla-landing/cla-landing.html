--- conflicted
+++ resolved
@@ -20,9 +20,6 @@
       </ion-grid>
     </header>
     <ion-grid>
-<<<<<<< HEAD
-      <ion-row *ngIf="project.project_ccla_enabled" justify-content-center>
-=======
 
       <ion-row justify-content-center>
         <ion-col col-auto>
@@ -30,8 +27,7 @@
         </ion-col>
       </ion-row>
 
-      <ion-row justify-content-center>
->>>>>>> 71042777
+      <ion-row *ngIf="project.project_ccla_enabled" justify-content-center>
         <ion-col col-12 col-md-6>
           <ion-card class="clickable" (click)="openClaIndividualEmployeeModal()">
             <ion-card-content>
