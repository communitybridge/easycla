--- conflicted
+++ resolved
@@ -56,7 +56,6 @@
     this.companyId = navParams.get('companyId');
     this.authenticated = navParams.get('authenticated');
     this.form = formBuilder.group({
-<<<<<<< HEAD
       user_email: ['', Validators.compose([Validators.required, EmailValidator.isValid])],
       message: [''],
       recipient_name: [''],
@@ -94,29 +93,7 @@
     });
     return manager;
   }
-=======
-      email: [''], // Validators.compose([Validators.required, EmailValidator.isValid])
-      manager: [''], // Validators.compose([Validators.required])
-      message: [''], // Validators.compose([Validators.required])
-      adminname: [''],
-      managerOptions: [''],
-      adminemail: [''], // Validators.compose([Validators.required, EmailValidator.isValid])
-    });
-    this.managers = [];
-}
->>>>>>> 31203d82
-
-saveManagerOption() {
-  const option = this.form.value.managerOptions;
-  if (option === 'select manager') {
-    this.showManagerSelectOption = true;
-    this.showManagerEnterOption = false;
-  }
-  else if (option === 'enter manager') {
-    this.showManagerSelectOption = false;
-    this.showManagerEnterOption = true;
-  }
-}
+
 
 getDefaults() {
   this.userEmails = [];
@@ -132,7 +109,7 @@
     }
   });
   this.getProject(this.projectId);
-  this.getCompany(this.companyId);
+  // this.getCompany(this.companyId);
   this.getProjectSignatures(this.projectId, this.companyId);
 }
 
@@ -152,7 +129,6 @@
   });
 }
 
-<<<<<<< HEAD
   insertAndSortManagersList(manager) {
     this.managers.push(manager)
     this.managers.sort((first, second) => {
@@ -196,57 +172,12 @@
           console.log(exception);
         });
   }
-=======
-getCompany(companyId: string) {
-  this.claService.getCompany(companyId).subscribe(response => {
-    this.company = response;
-  });
-}
-
-getProjectSignatures(projectId: string, companyId: string) {
-  // Get CCLA Company Signatures - should just be one
-  this.loading.signatures = true;
-  this.claService.getCompanyProjectSignatures(companyId, projectId)
-    .subscribe(response => {
-      this.loading.signatures = false;
-      console.log('Signatures for project: ' + projectId + ' for company: ' + companyId);
-      console.log(response);
-      if (response.signatures) {
-        let cclaSignatures = response.signatures.filter(sig => sig.signatureType === 'ccla');
-        console.log('CCLA Signatures for project: ' + cclaSignatures.length);
-        if (cclaSignatures.length) {
-          console.log('CCLA Signatures for project id: ' + projectId + ' and company id: ' + companyId);
-          console.log(cclaSignatures);
-          this.cclaSignature = cclaSignatures[0];
-          console.log(this.cclaSignature);
-          console.log(this.cclaSignature.signatureACL);
-          if (this.cclaSignature.signatureACL != null) {
-            for (let manager of this.cclaSignature.signatureACL) {
-              this.managers.push({
-                userID: manager.userID,
-                username: manager.username,
-                lfEmail: manager.lfEmail,
-              });
-            }
-          }
-        }
-      }
-    },
-      exception => {
-        this.loading.signatures = false;
-        console.log("Exception while calling: getCompanyProjectSignatures() for company ID: " +
-          companyId + ' and project ID: ' + projectId);
-        console.log(exception);
-      });
-}
->>>>>>> 31203d82
 
 // ContactUpdateModal modal dismiss
 dismiss() {
   this.viewCtrl.dismiss();
 }
 
-<<<<<<< HEAD
   submit() {
     this.submitAttempt = true;
     this.currentlySubmitting = true;
@@ -257,11 +188,9 @@
       user_email: this.form.value.user_email,
       project_id: this.projectId,
       message: this.form.value.message,
-      recipient_name: this.form.value.recipient_name || this.getCLAManagerDetails(this.form.value.message)[0].username,
-      recipient_email: this.form.value.recipient_email || this.getCLAManagerDetails(this.form.value.message)[0].lfEmail,
-    }
-
-    console.log(data)
+      recipient_name: this.form.value.recipient_name || this.form.value.manager ? this.getCLAManagerDetails(this.form.value.message)[0].username : undefined,
+      recipient_email: this.form.value.recipient_email ||this.form.value.manager ? this.getCLAManagerDetails(this.form.value.message)[0].lfEmail : undefined,
+    }
 
     if (!this.form.valid) {
       this.getFormValidationErrors();
@@ -312,39 +241,4 @@
       }
     });
   }
-=======
-submit() {
-  this.submitAttempt = true;
-  this.currentlySubmitting = true;
-
-  if (!this.form.valid) {
-    this.currentlySubmitting = false;
-    // prevent submit
-    return;
-  }
-  
-  let message = {
-    user_email: this.form.value.email,
-    message: this.form.value.message,
-    project_id: this.projectId,
-  };
-  
-  // this.claService.postUserMessageToCompanyManager(this.userId, this.companyId, message).subscribe(response => {
-  //   this.emailSent();
-  // });
-}
-
-emailSent() {
-  let message = this.authenticated ?
-    'Thank you for contacting your company\'s administrators. Once the CLA is signed and you are authorized, please navigate to the Agreements tab in the Gerrit Settings page and restart the CLA signing process' :
-    'Thank you for contacting your company\'s administrators. Once the CLA is signed and you are authorized, you will have to complete the CLA process from your existing pull request.'
-  let alert = this.alertCtrl.create({
-    title: 'E-Mail Successfully Sent!',
-    subTitle: message,
-    buttons: ['Dismiss']
-  });
-  alert.onDidDismiss(() => this.dismiss());
-  alert.present();
-}
->>>>>>> 31203d82
 }