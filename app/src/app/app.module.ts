--- conflicted
+++ resolved
@@ -1,14 +1,9 @@
 import { NgModule, ErrorHandler } from '@angular/core';
 import { IonicApp, IonicModule, IonicErrorHandler } from 'ionic-angular';
 import { MyApp } from './app.component';
-<<<<<<< HEAD
-import { Page1 } from '../pages/page1/page1';
-import { Page2 } from '../pages/page2/page2';
-import { ProjectPage } from '../pages/project/project';
-=======
 import { ProjectsListPage } from '../pages/projects-list/projects-list';
 import { AddProjectPage } from '../pages/add-project/add-project';
->>>>>>> 0dae1d4c
+import { ProjectPage } from '../pages/project/project';
 
 import { StatusBar } from '@ionic-native/status-bar';
 import { SplashScreen } from '@ionic-native/splash-screen';
@@ -16,14 +11,9 @@
 @NgModule({
   declarations: [
     MyApp,
-<<<<<<< HEAD
-    Page1,
-    Page2,
+    ProjectsListPage,
+    AddProjectPage,
     ProjectPage
-=======
-    ProjectsListPage,
-    AddProjectPage
->>>>>>> 0dae1d4c
   ],
   imports: [
     IonicModule.forRoot(MyApp)
@@ -31,14 +21,9 @@
   bootstrap: [IonicApp],
   entryComponents: [
     MyApp,
-<<<<<<< HEAD
-    Page1,
-    Page2,
+    ProjectsListPage,
+    AddProjectPage,
     ProjectPage
-=======
-    ProjectsListPage,
-    AddProjectPage
->>>>>>> 0dae1d4c
   ],
   providers: [
     StatusBar,
