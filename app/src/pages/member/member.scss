--- conflicted
+++ resolved
@@ -1,18 +1,18 @@
-<<<<<<< HEAD
 page-member {
+  .member {
+    -webkit-user-select: text;
+    -moz-user-select: text;
+    -ms-user-select: text;
+    user-select: text;
+  }
+
   #contacts-table thead{
     display: none;
   }
+  
   .profile-photo {
     display: inline;
     max-width: 40px;
     border-radius: 50%;
   }
-=======
-.member {
-  -webkit-user-select: text;
-  -moz-user-select: text;
-  -ms-user-select: text;
-  user-select: text;
->>>>>>> f39732cb
 }