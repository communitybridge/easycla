--- conflicted
+++ resolved
@@ -466,13 +466,9 @@
         '403':
           $ref: '#/responses/forbidden'
         '404':
-<<<<<<< HEAD
           $ref: '#/responses/not-found'
-=======
-          $ref: '#responses/not-found'
-        '500':
-          $ref: '#/responses/internal-server-error'
->>>>>>> 3972ee69
+        '500':
+          $ref: '#/responses/internal-server-error'
       tags:
         - project
 
