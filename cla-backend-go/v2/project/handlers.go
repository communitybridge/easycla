--- conflicted
+++ resolved
@@ -61,11 +61,7 @@
 const defaultPageSize int64 = 50
 
 // Configure establishes the middleware handlers for the project service
-<<<<<<< HEAD
-func Configure(api *operations.EasyclaAPI, service v1Project.Service, eventsService events.Service) { //nolint
-=======
-func Configure(api *operations.EasyclaAPI, service v1Project.Service, v2Service Service, eventsService events.Service) {
->>>>>>> 959a50f5
+func Configure(api *operations.EasyclaAPI, service v1Project.Service, v2Service Service, eventsService events.Service) { //nolint
 	api.ProjectCreateProjectHandler = project.CreateProjectHandlerFunc(func(params project.CreateProjectParams, user *auth.User) middleware.Responder {
 		utils.SetAuthUserProperties(user, params.XUSERNAME, params.XEMAIL)
 		if !isUserAuthorizedForProject(user, params.Body.ProjectExternalID) {
@@ -264,8 +260,12 @@
 		if projectsModel == nil {
 			return project.NewGetCCLAProjectsByExternalIDNotFound()
 		}
-
-		return project.NewGetCCLAProjectsByExternalIDOK().WithPayload(projectsModel)
+		result := &models.Projects{}
+		err = copier.Copy(result, projectsModel)
+		if err != nil {
+			return project.NewGetCCLAProjectsByExternalIDInternalServerError().WithPayload(errorResponse(err))
+		}
+		return project.NewGetCCLAProjectsByExternalIDOK().WithPayload(result)
 	})
 
 	// Update Project By ID
