// Copyright The Linux Foundation and each contributor to CommunityBridge.
// SPDX-License-Identifier: MIT

package project

import (
	"context"
	"fmt"

	"github.com/communitybridge/easycla/cla-backend-go/utils"

	"github.com/sirupsen/logrus"

	"github.com/communitybridge/easycla/cla-backend-go/events"
	"github.com/communitybridge/easycla/cla-backend-go/gerrits"
	"github.com/communitybridge/easycla/cla-backend-go/repositories"
	"github.com/communitybridge/easycla/cla-backend-go/signatures"

	"github.com/aws/aws-sdk-go/aws"

	"github.com/communitybridge/easycla/cla-backend-go/gen/models"
	"github.com/communitybridge/easycla/cla-backend-go/gen/restapi/operations"
	"github.com/communitybridge/easycla/cla-backend-go/gen/restapi/operations/project"
	log "github.com/communitybridge/easycla/cla-backend-go/logging"
	"github.com/communitybridge/easycla/cla-backend-go/user"

	"github.com/go-openapi/runtime/middleware"
)

const defaultPageSize int64 = 50

// isValidUser is a helper function to determine if the user object is valid
func isValidUser(claUser *user.CLAUser) bool {
	return claUser != nil && claUser.UserID != "" && claUser.LFUsername != "" && claUser.LFEmail != ""
}

// Configure establishes the middleware handlers for the project service
func Configure(api *operations.ClaAPI, service Service, eventsService events.Service, gerritService gerrits.Service, repositoryService repositories.Service, signatureService signatures.SignatureService) {
	// Create CLA Group/Project Handler
	api.ProjectCreateProjectHandler = project.CreateProjectHandlerFunc(func(params project.CreateProjectParams, claUser *user.CLAUser) middleware.Responder {
		reqID := utils.GetRequestID(params.XREQUESTID)
		ctx := context.WithValue(context.Background(), utils.XREQUESTID, reqID) // nolint
		if params.Body.ProjectName == "" || params.Body.ProjectACL == nil {
			msg := "Missing Project Name or Project ACL parameter."
			log.Warnf("Create Project Failed - %s", msg)
			return project.NewCreateProjectBadRequest().WithXRequestID(reqID).WithPayload(&models.ErrorResponse{
				Code:    "400",
				Message: msg,
			})
		}

		exitingModel, getErr := service.GetCLAGroupByName(ctx, params.Body.ProjectName)
		if getErr != nil {
			msg := fmt.Sprintf("Error querying the project by name, error: %+v", getErr)
			log.Warnf("Create Project Failed - %s", msg)
			return project.NewCreateProjectBadRequest().WithXRequestID(reqID).WithPayload(&models.ErrorResponse{
				Code:    "400",
				Message: msg,
			})
		}

		// If the project with the same name exists...
		if exitingModel != nil {
			msg := fmt.Sprintf("Project with same name exists: %s", params.Body.ProjectName)
			log.Warnf("Create Project Failed - %s", msg)
			return project.NewCreateProjectConflict().WithXRequestID(reqID).WithPayload(&models.ErrorResponse{
				Code:    "409",
				Message: msg,
			})
		}

		// Ok, safe to create now
		claGroupModel, err := service.CreateCLAGroup(ctx, &params.Body)
		if err != nil {
			log.Warnf("Create Project Failed - %+v", err)
			return project.NewCreateProjectBadRequest().WithPayload(errorResponse(err))
		}

		eventsService.LogEventWithContext(ctx, &events.LogEventArgs{
			EventType:     events.CLAGroupCreated,
			ProjectSFID:   claGroupModel.ProjectExternalID,
			ClaGroupModel: claGroupModel,
			UserID:        claUser.UserID,
			LfUsername:    claUser.LFUsername,
			EventData:     &events.CLAGroupCreatedEventData{},
		})

		log.Infof("Create Project Succeeded, project name: %s, project external ID: %s",
			params.Body.ProjectName, params.Body.ProjectExternalID)
		return project.NewCreateProjectOK().WithXRequestID(reqID).WithPayload(claGroupModel)
	})

	// Get Projects
	api.ProjectGetProjectsHandler = project.GetProjectsHandlerFunc(func(params project.GetProjectsParams, claUser *user.CLAUser) middleware.Responder {
		reqID := utils.GetRequestID(params.XREQUESTID)
		ctx := context.WithValue(context.Background(), utils.XREQUESTID, reqID) // nolint
		if !isValidUser(claUser) {
			return project.NewGetProjectsUnauthorized().WithXRequestID(reqID).WithPayload(&models.ErrorResponse{
				Message: "unauthorized",
				Code:    "401",
			})
		}
		projects, err := service.GetCLAGroups(ctx, &params)
		if err != nil {
			return project.NewGetProjectsBadRequest().WithXRequestID(reqID).WithPayload(errorResponse(err))
		}

		return project.NewGetProjectsOK().WithXRequestID(reqID).WithPayload(projects)
	})

	// Get Project By ID
	api.ProjectGetProjectByIDHandler = project.GetProjectByIDHandlerFunc(func(params project.GetProjectByIDParams, claUser *user.CLAUser) middleware.Responder {
		reqID := utils.GetRequestID(params.XREQUESTID)
		ctx := context.WithValue(context.Background(), utils.XREQUESTID, reqID) // nolint

		claGroupModel, err := service.GetCLAGroupByID(ctx, params.ProjectID)
		if err != nil {
			return project.NewGetProjectByIDBadRequest().WithXRequestID(reqID).WithPayload(errorResponse(err))
		}
		if claGroupModel == nil {
			return project.NewGetProjectByIDNotFound().WithXRequestID(reqID)
		}

		return project.NewGetProjectByIDOK().WithXRequestID(reqID).WithPayload(claGroupModel)
	})

	// Get Project By External ID Handler
	api.ProjectGetProjectsByExternalIDHandler = project.GetProjectsByExternalIDHandlerFunc(func(params project.GetProjectsByExternalIDParams, claUser *user.CLAUser) middleware.Responder {
		reqID := utils.GetRequestID(params.XREQUESTID)
		ctx := context.WithValue(context.Background(), utils.XREQUESTID, reqID) // nolint

		log.Debugf("Project Handler - GetProjectsByExternalID")
		if params.ProjectSFID == "" {
			return project.NewGetProjectsByExternalIDBadRequest().WithXRequestID(reqID).WithPayload(&models.ErrorResponse{
				Code:    "400",
				Message: "External ID is empty",
			})
		}

		// Set the default page size
		if params.PageSize == nil {
			params.PageSize = aws.Int64(defaultPageSize)
		}

		log.Debugf("Project Handler - GetProjectsByExternalID - invoking service")
		projectsModel, err := service.GetCLAGroupsByExternalID(ctx, &params)
		if err != nil {
			return project.NewGetProjectsByExternalIDBadRequest().WithXRequestID(reqID).WithPayload(errorResponse(err))
		}
		if projectsModel == nil {
			return project.NewGetProjectsByExternalIDNotFound().WithXRequestID(reqID)
		}

		return project.NewGetProjectsByExternalIDOK().WithXRequestID(reqID).WithPayload(projectsModel)
	})

	// Get Project By Name
	api.ProjectGetProjectByNameHandler = project.GetProjectByNameHandlerFunc(func(params project.GetProjectByNameParams, claUser *user.CLAUser) middleware.Responder {
		reqID := utils.GetRequestID(params.XREQUESTID)
		ctx := context.WithValue(context.Background(), utils.XREQUESTID, reqID) // nolint

		claGroupModel, err := service.GetCLAGroupByName(ctx, params.ProjectName)
		if err != nil {
			return project.NewGetProjectByNameBadRequest().WithXRequestID(reqID).WithPayload(errorResponse(err))
		}
		if claGroupModel == nil {
			return project.NewGetProjectByNameNotFound().WithXRequestID(reqID)
		}

		return project.NewGetProjectByNameOK().WithXRequestID(reqID).WithPayload(claGroupModel)
	})

	// Delete Project By ID
	api.ProjectDeleteProjectByIDHandler = project.DeleteProjectByIDHandlerFunc(func(params project.DeleteProjectByIDParams, claUser *user.CLAUser) middleware.Responder {
		reqID := utils.GetRequestID(params.XREQUESTID)
		ctx := context.WithValue(context.Background(), utils.XREQUESTID, reqID) // nolint
		f := logrus.Fields{
			"functionName":                "ProjectDeleteProjectByIDHandler",
			utils.XREQUESTID:              ctx.Value(utils.XREQUESTID),
			"claGroupID":                  params.ProjectID,
			"authenticatedUserLFUsername": claUser.LFUsername,
			"authenticatedUserLFEmail":    claUser.LFEmail,
			"authenticatedUserUserID":     claUser.UserID,
			"authenticatedUserName":       claUser.Name,
		}
		log.WithFields(f).Debug("Processing delete request")
		claGroupModel, err := service.GetCLAGroupByID(ctx, params.ProjectID)
		if err != nil {
			if err == ErrProjectDoesNotExist {
				return project.NewDeleteProjectByIDNotFound().WithXRequestID(reqID)
			}
			return project.NewDeleteProjectByIDBadRequest().WithXRequestID(reqID).WithPayload(errorResponse(err))
		}

		// Delete gerrit repositories
		log.WithFields(f).Debug("Processing gerrit delete")
		howMany, err := gerritService.DeleteClaGroupGerrits(ctx, params.ProjectID)
		if err != nil {
			return project.NewDeleteProjectByIDBadRequest().WithXRequestID(reqID).WithPayload(errorResponse(err))
		}
		// Log gerrit event
		if howMany > 0 {
			log.WithFields(f).Debugf("Deleted %d gerrit groups", howMany)
			eventsService.LogEventWithContext(ctx, &events.LogEventArgs{
				EventType:     events.GerritRepositoryDeleted,
				ProjectSFID:   claGroupModel.ProjectExternalID,
				ClaGroupModel: claGroupModel,
				UserID:        claUser.UserID,
				LfUsername:    claUser.LFUsername,
				EventData: &events.GerritProjectDeletedEventData{
					DeletedCount: howMany,
				},
			})
		}

		// Delete github repositories
		log.WithFields(f).Debug("Processing github repository disable/delete")
		howMany, err = repositoryService.DisableRepositoriesByProjectID(ctx, params.ProjectID)
		if err != nil {
			return project.NewDeleteProjectByIDBadRequest().WithXRequestID(reqID).WithPayload(errorResponse(err))
		}
		if howMany > 0 {
			log.WithFields(f).Debugf("Deleted %d github repositories", howMany)

			// Log github delete event
			eventsService.LogEventWithContext(ctx, &events.LogEventArgs{
				EventType:     events.RepositoryDisabled,
				ProjectSFID:   claGroupModel.ProjectExternalID,
				ClaGroupModel: claGroupModel,
				UserID:        claUser.UserID,
				LfUsername:    claUser.LFUsername,
				EventData: &events.GitHubProjectDeletedEventData{
					DeletedCount: howMany,
				},
			})
		}

		// Invalidate project signatures
		log.WithFields(f).Debug("Invalidating signatures")
<<<<<<< HEAD
		note := fmt.Sprintf("Signature invalidated (approved set to false) by %s due to CLA Group/Project: %s deletion", claUser.LFUsername, params.ProjectID)
=======
		note := fmt.Sprintf("Signature invalidated (approved set to false) due to CLA Group/Project: %s deletion", params.ProjectID)
>>>>>>> 043e3398
		howMany, err = signatureService.InvalidateProjectRecords(ctx, params.ProjectID, note)
		if err != nil {
			return project.NewDeleteProjectByIDBadRequest().WithXRequestID(reqID).WithPayload(errorResponse(err))
		}
		if howMany > 0 {
			log.WithFields(f).Debugf("Invalidated %d signatures", howMany)
			// Log invalidate signatures
			eventsService.LogEventWithContext(ctx, &events.LogEventArgs{
				EventType:     events.InvalidatedSignature,
				ProjectSFID:   claGroupModel.ProjectExternalID,
				ClaGroupModel: claGroupModel,
				UserID:        claUser.UserID,
				LfUsername:    claUser.LFUsername,
				EventData: &events.SignatureProjectInvalidatedEventData{
					InvalidatedCount: howMany,
				},
			})
		}

		err = service.DeleteCLAGroup(ctx, params.ProjectID)
		if err != nil {
			if err == ErrProjectDoesNotExist {
				return project.NewDeleteProjectByIDNotFound()
			}
			return project.NewDeleteProjectByIDBadRequest().WithXRequestID(reqID).WithPayload(errorResponse(err))
		}
		eventsService.LogEventWithContext(ctx, &events.LogEventArgs{
			EventType:     events.CLAGroupDeleted,
			ProjectSFID:   claGroupModel.ProjectExternalID,
			ClaGroupModel: claGroupModel,
			UserID:        claUser.UserID,
			LfUsername:    claUser.LFUsername,
			EventData:     &events.CLAGroupDeletedEventData{},
		})

		return project.NewDeleteProjectByIDNoContent().WithXRequestID(reqID)
	})

	// Update Project By Name
	api.ProjectUpdateProjectHandler = project.UpdateProjectHandlerFunc(func(projectParams project.UpdateProjectParams, claUser *user.CLAUser) middleware.Responder {
		reqID := utils.GetRequestID(projectParams.XREQUESTID)
		ctx := context.WithValue(context.Background(), utils.XREQUESTID, reqID) // nolint

		exitingModel, getErr := service.GetCLAGroupByID(ctx, projectParams.Body.ProjectID)
		if getErr != nil {
			msg := fmt.Sprintf("Error querying the project by ID, error: %+v", getErr)
			log.Warnf("Update Project Failed - %s", msg)
			return project.NewCreateProjectBadRequest().WithXRequestID(reqID).WithPayload(&models.ErrorResponse{
				Code:    "500",
				Message: msg,
			})
		}

		// If the project with the same name exists...
		if exitingModel == nil {
			msg := fmt.Sprintf("unable to locate project with ID: %s", projectParams.Body.ProjectID)
			log.Warn(msg)
			return project.NewUpdateProjectNotFound().WithXRequestID(reqID).WithPayload(&models.ErrorResponse{
				Code:    "404",
				Message: msg,
			})
		}

		claGroupModel, err := service.UpdateCLAGroup(ctx, &projectParams.Body)
		if err != nil {
			if err == ErrProjectDoesNotExist {
				return project.NewUpdateProjectNotFound()
			}
			return project.NewUpdateProjectBadRequest().WithXRequestID(reqID).WithPayload(errorResponse(err))
		}

		// Log an event
		eventsService.LogEventWithContext(ctx, &events.LogEventArgs{
			EventType:     events.CLAGroupUpdated,
			ProjectSFID:   claGroupModel.ProjectExternalID,
			ClaGroupModel: claGroupModel,
			UserID:        claUser.UserID,
			LfUsername:    claUser.LFUsername,
			EventData: &events.CLAGroupUpdatedEventData{
				ClaGroupName:        projectParams.Body.ProjectName,
				ClaGroupDescription: projectParams.Body.ProjectDescription,
			},
		})

		return project.NewUpdateProjectOK().WithXRequestID(reqID).WithPayload(claGroupModel)
	})
}<|MERGE_RESOLUTION|>--- conflicted
+++ resolved
@@ -237,11 +237,8 @@
 
 		// Invalidate project signatures
 		log.WithFields(f).Debug("Invalidating signatures")
-<<<<<<< HEAD
 		note := fmt.Sprintf("Signature invalidated (approved set to false) by %s due to CLA Group/Project: %s deletion", claUser.LFUsername, params.ProjectID)
-=======
-		note := fmt.Sprintf("Signature invalidated (approved set to false) due to CLA Group/Project: %s deletion", params.ProjectID)
->>>>>>> 043e3398
+
 		howMany, err = signatureService.InvalidateProjectRecords(ctx, params.ProjectID, note)
 		if err != nil {
 			return project.NewDeleteProjectByIDBadRequest().WithXRequestID(reqID).WithPayload(errorResponse(err))
