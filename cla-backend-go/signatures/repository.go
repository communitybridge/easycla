// Copyright The Linux Foundation and each contributor to CommunityBridge.
// SPDX-License-Identifier: MIT

package signatures

import (
	"errors"
	"fmt"
	"sort"
	"strings"
	"sync"
	"time"

	"github.com/communitybridge/easycla/cla-backend-go/users"

	"github.com/communitybridge/easycla/cla-backend-go/utils"

	"github.com/communitybridge/easycla/cla-backend-go/gen/restapi/operations/signatures"

	"github.com/communitybridge/easycla/cla-backend-go/company"

	"github.com/aws/aws-sdk-go/service/dynamodb/dynamodbattribute"

	"github.com/communitybridge/easycla/cla-backend-go/gen/models"
	log "github.com/communitybridge/easycla/cla-backend-go/logging"

	"github.com/aws/aws-sdk-go/aws"
	"github.com/aws/aws-sdk-go/aws/session"
	"github.com/aws/aws-sdk-go/service/dynamodb"
	"github.com/aws/aws-sdk-go/service/dynamodb/expression"
)

// constants
const (
	LoadACLDetails     = true
	DontLoadACLDetails = false
)

// SignatureRepository interface defines the functions for the github whitelist service
type SignatureRepository interface {
	GetGithubOrganizationsFromWhitelist(signatureID string) ([]models.GithubOrg, error)
	AddGithubOrganizationToWhitelist(signatureID, githubOrganizationID string) ([]models.GithubOrg, error)
	DeleteGithubOrganizationFromWhitelist(signatureID, githubOrganizationID string) ([]models.GithubOrg, error)
	InvalidateProjectRecord(signatureID string, projectName string) error

	GetSignature(signatureID string) (*models.Signature, error)
	GetSignatureACL(signatureID string) ([]string, error)
	GetProjectSignatures(params signatures.GetProjectSignaturesParams, pageSize int64) (*models.Signatures, error)
	GetProjectCompanySignatures(companyID, projectID string, nextKey *string, pageSize int64) (*models.Signatures, error)
	GetProjectCompanyEmployeeSignatures(params signatures.GetProjectCompanyEmployeeSignaturesParams, pageSize int64) (*models.Signatures, error)
	GetCompanySignatures(params signatures.GetCompanySignaturesParams, pageSize int64, loadACL bool) (*models.Signatures, error)
	GetUserSignatures(params signatures.GetUserSignaturesParams, pageSize int64) (*models.Signatures, error)
	ProjectSignatures(projectID string) (*models.Signatures, error)

	AddCLAManager(signatureID, claManagerID string) (*models.Signature, error)
	RemoveCLAManager(signatureID, claManagerID string) (*models.Signature, error)
}

// repository data model
type repository struct {
	stage          string
	dynamoDBClient *dynamodb.DynamoDB
	companyRepo    company.IRepository
	usersRepo      users.Service
}

// NewRepository creates a new instance of the whitelist service
func NewRepository(awsSession *session.Session, stage string, companyRepo company.IRepository, usersRepo users.Service) SignatureRepository {
	return repository{
		stage:          stage,
		dynamoDBClient: dynamodb.New(awsSession),
		companyRepo:    companyRepo,
		usersRepo:      usersRepo,
	}
}

// GetGithubOrganizationsFromWhitelist returns a list of GH organizations stored in the whitelist
func (repo repository) GetGithubOrganizationsFromWhitelist(signatureID string) ([]models.GithubOrg, error) {
	// get item from dynamoDB table
	tableName := fmt.Sprintf("cla-%s-signatures", repo.stage)
	result, err := repo.dynamoDBClient.GetItem(&dynamodb.GetItemInput{
		TableName: aws.String(tableName),
		Key: map[string]*dynamodb.AttributeValue{
			"signature_id": {
				S: aws.String(signatureID),
			},
		},
	})

	if err != nil {
		log.Warnf("Error retrieving GH organization whitelist for signatureID: %s, error: %v", signatureID, err)
		return nil, err
	}

	itemFromMap, ok := result.Item["github_org_whitelist"]
	if !ok {
		return nil, nil
	}

	var orgs []models.GithubOrg
	for _, org := range itemFromMap.L {
		selected := true
		orgs = append(orgs, models.GithubOrg{
			ID:       org.S,
			Selected: &selected,
		})
	}

	// Sort the array based on the ID
	sort.Slice(orgs, func(i, j int) bool {
		return *orgs[i].ID < *orgs[j].ID
	})

	return orgs, nil
}

// AddGithubOrganizationToWhitelist adds the specified GH organization to the whitelist
func (repo repository) AddGithubOrganizationToWhitelist(signatureID, GithubOrganizationID string) ([]models.GithubOrg, error) {
	// get item from dynamoDB table
	tableName := fmt.Sprintf("cla-%s-signatures", repo.stage)
	log.Debugf("querying database for github organization whitelist using signatureID: %s", signatureID)

	result, err := repo.dynamoDBClient.GetItem(&dynamodb.GetItemInput{
		TableName: aws.String(tableName),
		Key: map[string]*dynamodb.AttributeValue{
			"signature_id": {
				S: aws.String(signatureID),
			},
		},
	})

	if err != nil {
		log.Warnf("Error retrieving GH organization whitelist for signatureID: %s and GH Org: %s, error: %v",
			signatureID, GithubOrganizationID, err)
		return nil, err
	}

	itemFromMap, ok := result.Item["github_org_whitelist"]
	if !ok {
		log.Debugf("signatureID: %s is missing the 'github_org_whitelist' column - will add", signatureID)
		itemFromMap = &dynamodb.AttributeValue{}
	}

	// generate new List L without element to be deleted
	// if we find a org with the same id just return without updating the record
	var newList []*dynamodb.AttributeValue
	for _, element := range itemFromMap.L {
		newList = append(newList, element)
		if *element.S == GithubOrganizationID {
			log.Debugf("github organization for signature: %s already in the list - nothing to do, org id: %s",
				signatureID, GithubOrganizationID)
			return buildResponse(itemFromMap.L), nil
		}
	}

	// Add the organization to list
	log.Debugf("adding github organization for signature: %s to the list, org id: %s",
		signatureID, GithubOrganizationID)
	newList = append(newList, &dynamodb.AttributeValue{
		S: aws.String(GithubOrganizationID),
	})

	// return values flag - Returns all of the attributes of the item, as they appear after the UpdateItem operation.
	addReturnValues := "ALL_NEW" // nolint

	// Update dynamoDB table
	input := &dynamodb.UpdateItemInput{
		TableName: aws.String(tableName),
		Key: map[string]*dynamodb.AttributeValue{
			"signature_id": {
				S: aws.String(signatureID),
			},
		},
		ExpressionAttributeNames: map[string]*string{
			"#L": aws.String("github_org_whitelist"),
		},
		ExpressionAttributeValues: map[string]*dynamodb.AttributeValue{
			":l": {
				L: newList,
			},
		},
		UpdateExpression: aws.String("SET #L = :l"),
		ReturnValues:     &addReturnValues,
	}

	log.Warnf("updating database record using signatureID: %s with values: %v", signatureID, newList)
	updatedValues, err := repo.dynamoDBClient.UpdateItem(input)
	if err != nil {
		log.Warnf("Error updating white list, error: %v", err)
		return nil, err
	}

	updatedItemFromMap, ok := updatedValues.Attributes["github_org_whitelist"]
	if !ok {
		msg := fmt.Sprintf("unable to fetch updated whitelist organization values for "+
			"organization id: %s for signature: %s - list is empty - returning empty list",
			GithubOrganizationID, signatureID)
		log.Debugf(msg)
		return []models.GithubOrg{}, nil
	}

	return buildResponse(updatedItemFromMap.L), nil
}

// DeleteGithubOrganizationFromWhitelist removes the specified GH organization from the whitelist
func (repo repository) DeleteGithubOrganizationFromWhitelist(signatureID, GithubOrganizationID string) ([]models.GithubOrg, error) {
	// get item from dynamoDB table
	tableName := fmt.Sprintf("cla-%s-signatures", repo.stage)
	result, err := repo.dynamoDBClient.GetItem(&dynamodb.GetItemInput{
		TableName: aws.String(tableName),
		Key: map[string]*dynamodb.AttributeValue{
			"signature_id": {
				S: aws.String(signatureID),
			},
		},
	})

	if err != nil {
		log.Warnf("error retrieving GH organization whitelist for signatureID: %s and GH Org: %s, error: %v",
			signatureID, GithubOrganizationID, err)
		return nil, err
	}

	itemFromMap, ok := result.Item["github_org_whitelist"]
	if !ok {
		log.Warnf("unable to remove whitelist organization: %s for signature: %s - list is empty",
			GithubOrganizationID, signatureID)
		return nil, errors.New("no github_org_whitelist column")
	}

	// generate new List L without element to be deleted
	var newList []*dynamodb.AttributeValue
	for _, element := range itemFromMap.L {
		if *element.S != GithubOrganizationID {
			newList = append(newList, element)
		}
	}

	if len(newList) == 0 {
		// Since we don't have any items in our list, we can't simply update dynamoDB with an empty list,
		// nooooo, that would be too easy. Instead:
		// We need to set the value to NULL to clear it out (otherwise we'll get a validation error like:)
		// ValidationException: ExpressionAttributeValues contains invalid value: Supplied AttributeValue
		// is empty, must contain exactly one of the supported datatypes for key)

		log.Debugf("clearing out github org whitelist for organization: %s for signature: %s - list is empty",
			GithubOrganizationID, signatureID)
		nullFlag := true

		// update dynamoDB table
		input := &dynamodb.UpdateItemInput{
			ExpressionAttributeNames: map[string]*string{
				"#L": aws.String("github_org_whitelist"),
			},
			ExpressionAttributeValues: map[string]*dynamodb.AttributeValue{
				":l": {
					NULL: &nullFlag,
				},
			},
			TableName: aws.String(tableName),
			Key: map[string]*dynamodb.AttributeValue{
				"signature_id": {
					S: aws.String(signatureID),
				},
			},
			UpdateExpression: aws.String("SET #L = :l"),
		}

		_, err = repo.dynamoDBClient.UpdateItem(input)
		if err != nil {
			log.Warnf("error updating github org whitelist to NULL value, error: %v", err)
			return nil, err
		}

		// Return an empty list
		return []models.GithubOrg{}, nil
	}

	// return values flag - Returns all of the attributes of the item, as they appear after the UpdateItem operation.
	updatedReturnValues := "ALL_NEW" // nolint

	// update dynamoDB table
	input := &dynamodb.UpdateItemInput{
		ExpressionAttributeNames: map[string]*string{
			"#L": aws.String("github_org_whitelist"),
		},
		ExpressionAttributeValues: map[string]*dynamodb.AttributeValue{
			":l": {
				L: newList,
			},
		},
		TableName: aws.String(tableName),
		Key: map[string]*dynamodb.AttributeValue{
			"signature_id": {
				S: aws.String(signatureID),
			},
		},
		UpdateExpression: aws.String("SET #L = :l"),
		ReturnValues:     &updatedReturnValues,
	}

	updatedValues, err := repo.dynamoDBClient.UpdateItem(input)
	if err != nil {
		log.Warnf("Error updating github org whitelist, error: %v", err)
		return nil, err
	}

	updatedItemFromMap, ok := updatedValues.Attributes["github_org_whitelist"]
	if !ok {
		msg := fmt.Sprintf("unable to fetch updated whitelist organization values for "+
			"organization id: %s for signature: %s - list is empty - returning empty list",
			GithubOrganizationID, signatureID)
		log.Debugf(msg)
		return []models.GithubOrg{}, nil
	}

	return buildResponse(updatedItemFromMap.L), nil

}

// GetSignature returns the signature for the specified signature id
func (repo repository) GetSignature(signatureID string) (*models.Signature, error) {
	// The table we're interested in
	tableName := fmt.Sprintf("cla-%s-signatures", repo.stage)

	// This is the key we want to match
	condition := expression.Key("signature_id").Equal(expression.Value(signatureID))

	// Use the builder to create the expression
	expr, err := expression.NewBuilder().WithKeyCondition(condition).WithProjection(buildProjection()).Build()
	if err != nil {
		log.Warnf("error building expression for signature ID query, signatureID: %s, error: %v",
			signatureID, err)
		return nil, err
	}

	// Assemble the query input parameters
	queryInput := &dynamodb.QueryInput{
		ExpressionAttributeNames:  expr.Names(),
		ExpressionAttributeValues: expr.Values(),
		KeyConditionExpression:    expr.KeyCondition(),
		ProjectionExpression:      expr.Projection(),
		TableName:                 aws.String(tableName),
	}

	// Make the DynamoDB Query API call
	results, queryErr := repo.dynamoDBClient.Query(queryInput)
	if queryErr != nil {
		log.Warnf("error retrieving signature ID: %s, error: %v", signatureID, queryErr)
		return nil, queryErr
	}

	// No match, didn't find it
	if *results.Count == 0 {
		return nil, nil
	}

	// Convert the list of DB models to a list of response models - should have zero or 1 given that we query by ID
	signatureList, modelErr := repo.buildProjectSignatureModels(results, "", LoadACLDetails)
	if modelErr != nil {
		log.Warnf("error converting DB model to response model for signature: %s, error: %v",
			signatureID, modelErr)
		return nil, modelErr
	}

	if len(signatureList) == 0 {
		return nil, nil
	}

	return signatureList[0], nil
}

// GetSignatureACL returns the signature ACL for the specified signature id
func (repo repository) GetSignatureACL(signatureID string) ([]string, error) {
	// The table we're interested in
	tableName := fmt.Sprintf("cla-%s-signatures", repo.stage)

	// Use the nice builder to create the expression
	expr, err := expression.NewBuilder().
		WithProjection(buildSignatureACLProjection()).
		Build()
	if err != nil {
		log.Warnf("error building expression for signature ID query, signatureID: %s, error: %v",
			signatureID, err)
		return nil, err
	}

	// Assemble the query input parameters
	itemInput := &dynamodb.GetItemInput{
		Key: map[string]*dynamodb.AttributeValue{
			"signature_id": {S: aws.String(signatureID)},
		},
		ExpressionAttributeNames: expr.Names(),
		ProjectionExpression:     expr.Projection(),
		TableName:                aws.String(tableName),
	}

	// Make the DynamoDB Query API call
	result, queryErr := repo.dynamoDBClient.GetItem(itemInput)
	if queryErr != nil {
		log.Warnf("error retrieving signature ID: %s, error: %v", signatureID, queryErr)
		return nil, queryErr
	}

	// No match, didn't find it
	if result.Item == nil {
		return nil, nil
	}

	var dbModel DBManagersModel
	// Unmarshall the DB response
	unmarshallErr := dynamodbattribute.UnmarshalMap(result.Item, &dbModel)
	if unmarshallErr != nil {
		log.Warnf("error converting DB model signature query using siganture ID: %s, error: %v",
			signatureID, unmarshallErr)
		return nil, unmarshallErr
	}

	return dbModel.SignatureACL, nil
}

func addConditionToFilter(filter expression.ConditionBuilder, cond expression.ConditionBuilder, filterAdded *bool) expression.ConditionBuilder {
	if !(*filterAdded) {
		*filterAdded = true
		filter = cond
	} else {
		filter = filter.And(cond)
	}
	return filter
}

const projIndexName = "project-signature-index"

// GetProjectSignatures returns a list of signatures for the specified project
func (repo repository) GetProjectSignatures(params signatures.GetProjectSignaturesParams, pageSize int64) (*models.Signatures, error) {

	queryStartTime := time.Now()

	// The table we're interested in
	tableName := fmt.Sprintf("cla-%s-signatures", repo.stage)

	indexName := projIndexName

	// This is the key we want to match
	condition := expression.Key("signature_project_id").Equal(expression.Value(params.ProjectID))

	builder := expression.NewBuilder().WithProjection(buildProjection())
	var filter expression.ConditionBuilder
	var filterAdded bool

	if params.SearchField != nil {
		searchFieldExpression := expression.Name("signature_reference_type").Equal(expression.Value(params.SearchField))
		filter = addConditionToFilter(filter, searchFieldExpression, &filterAdded)
	}

	if params.SignatureType != nil {
		if params.SearchTerm != nil && (params.FullMatch != nil && !*params.FullMatch) {
			indexName = "signature-project-id-type-index"
			condition = condition.And(expression.Key("signature_type").Equal(expression.Value(strings.ToLower(*params.SignatureType))))
		} else {
			signatureTypeExpression := expression.Name("signature_type").Equal(expression.Value(params.SignatureType))
			filter = addConditionToFilter(filter, signatureTypeExpression, &filterAdded)
		}
		if *params.SignatureType == "ccla" {
			signatureReferenceIDExpression := expression.Name("signature_reference_id").AttributeExists()
			signatureUserCclaCompanyIDExpression := expression.Name("signature_user_ccla_company_id").AttributeNotExists()
			filter = addConditionToFilter(filter, signatureReferenceIDExpression, &filterAdded)
			filter = addConditionToFilter(filter, signatureUserCclaCompanyIDExpression, &filterAdded)
		}
	}

	if params.SearchTerm != nil {
		if *params.FullMatch {
			indexName = "reference-signature-search-index"
			condition = condition.And(expression.Key("signature_reference_name_lower").Equal(expression.Value(strings.ToLower(*params.SearchTerm))))
		} else {
			searchTermExpression := expression.Name("signature_reference_name_lower").Contains(strings.ToLower(*params.SearchTerm))
			filter = addConditionToFilter(filter, searchTermExpression, &filterAdded)
		}
	}

	// Filter condition to cater for approved and signed signatures
	signatureApprovedExpression := expression.Name("signature_approved").Equal(expression.Value(true))
	filter = addConditionToFilter(filter, signatureApprovedExpression, &filterAdded)

	signatureSignedExpression := expression.Name("signature_signed").Equal(expression.Value(true))
	filter = addConditionToFilter(filter, signatureSignedExpression, &filterAdded)

	if filterAdded {
		builder = builder.WithFilter(filter)
	}
	builder = builder.WithKeyCondition(condition)

	// Use the nice builder to create the expression
	expr, err := builder.Build()
	if err != nil {
		log.Warnf("error building expression for project signature query, projectID: %s, error: %v",
			params.ProjectID, err)
		return nil, err
	}

	// Assemble the query input parameters
	queryInput := &dynamodb.QueryInput{
		ExpressionAttributeNames:  expr.Names(),
		ExpressionAttributeValues: expr.Values(),
		KeyConditionExpression:    expr.KeyCondition(),
		ProjectionExpression:      expr.Projection(),
		FilterExpression:          expr.Filter(),
		TableName:                 aws.String(tableName),
		Limit:                     aws.Int64(pageSize),   // The maximum number of items to evaluate (not necessarily the number of matching items)
		IndexName:                 aws.String(indexName), // Name of a secondary index to scan
	}

	// If we have the next key, set the exclusive start key value
	if params.NextKey != nil {
		log.Debugf("Received a nextKey, value: %s", *params.NextKey)
		// The primary key of the first item that this operation will evaluate.
		// and the query key (if not the same)
		queryInput.ExclusiveStartKey = map[string]*dynamodb.AttributeValue{
			"signature_id": {
				S: params.NextKey,
			},
			"signature_project_id": {
				S: &params.ProjectID,
			},
		}
		if params.FullMatch != nil && *params.FullMatch && params.SearchTerm != nil {
			queryInput.ExclusiveStartKey["signature_reference_name_lower"] = &dynamodb.AttributeValue{
				S: params.SearchTerm,
			}
		}
	}

	signatures := make([]*models.Signature, 0)
	var lastEvaluatedKey string

	// Loop until we have all the records
	for ok := true; ok; ok = lastEvaluatedKey != "" {
		// Make the DynamoDB Query API call
		log.Debugf("Running signature project query using queryInput: %+v", queryInput)
		results, errQuery := repo.dynamoDBClient.Query(queryInput)
		if errQuery != nil {
			log.Warnf("error retrieving project signature ID for project: %s, error: %v",
				params.ProjectID, errQuery)
			return nil, errQuery
		}

		log.Debugf("Signature project query took: %v resulting in %d results",
			utils.FmtDuration(time.Since(queryStartTime)), len(results.Items))

		// Convert the list of DB models to a list of response models
		signatureList, modelErr := repo.buildProjectSignatureModels(results, params.ProjectID, LoadACLDetails)
		if modelErr != nil {
			log.Warnf("error converting DB model to response model for signatures with project %s, error: %v",
				params.ProjectID, modelErr)
			return nil, modelErr
		}

		// Add to the signatures response model to the list
		signatures = append(signatures, signatureList...)

		//log.Debugf("LastEvaluatedKey: %+v", results.LastEvaluatedKey)
		if results.LastEvaluatedKey["signature_id"] != nil {
			lastEvaluatedKey = *results.LastEvaluatedKey["signature_id"].S
			queryInput.ExclusiveStartKey = results.LastEvaluatedKey
		} else {
			lastEvaluatedKey = ""
		}

		if int64(len(signatures)) >= pageSize {
			break
		}
	}

	// How many total records do we have - may not be up-to-date as this value is updated only periodically
	describeTableInput := &dynamodb.DescribeTableInput{
		TableName: &tableName,
	}
	describeTableResult, err := repo.dynamoDBClient.DescribeTable(describeTableInput)
	if err != nil {
		log.Warnf("error retrieving total record count for project: %s, error: %v", params.ProjectID, err)
		return nil, err
	}

	// Meta-data for the response
	totalCount := *describeTableResult.Table.ItemCount
	if int64(len(signatures)) > pageSize {
		signatures = signatures[0:pageSize]
		lastEvaluatedKey = signatures[pageSize-1].SignatureID
	}

	return &models.Signatures{
		ProjectID:      params.ProjectID,
		ResultCount:    int64(len(signatures)),
		TotalCount:     totalCount,
		LastKeyScanned: lastEvaluatedKey,
		Signatures:     signatures,
	}, nil
}

// GetProjectCompanySignatures returns a list of signatures for the specified project and specified company
func (repo repository) GetProjectCompanySignatures(companyID, projectID string, nextKey *string, pageSize int64) (*models.Signatures, error) {

	queryStartTime := time.Now()

	// The table we're interested in
	tableName := fmt.Sprintf("cla-%s-signatures", repo.stage)

	// These are the keys we want to match
	condition := expression.Key("signature_project_id").Equal(expression.Value(projectID))
	filter := expression.Name("signature_reference_id").Equal(expression.Value(companyID))

	// Use the nice builder to create the expression
	expr, err := expression.NewBuilder().WithKeyCondition(condition).WithFilter(filter).WithProjection(buildProjection()).Build()
	if err != nil {
		log.Warnf("error building expression for project signature ID query, project: %s, error: %v",
			projectID, err)
		return nil, err
	}

	// Assemble the query input parameters
	queryInput := &dynamodb.QueryInput{
		ExpressionAttributeNames:  expr.Names(),
		ExpressionAttributeValues: expr.Values(),
		KeyConditionExpression:    expr.KeyCondition(),
		FilterExpression:          expr.Filter(),
		ProjectionExpression:      expr.Projection(),
		TableName:                 aws.String(tableName),
		IndexName:                 aws.String("project-signature-index"), // Name of a secondary index to scan
		//Limit:                     aws.Int64(pageSize),                   // The maximum number of items to evaluate (not necessarily the number of matching items)
	}

	// If we have the next key, set the exclusive start key value
	if nextKey != nil {
		log.Debugf("Received a nextKey, value: %s", *nextKey)
		// The primary key of the first item that this operation will evaluate.
		// and the query key (if not the same)
		queryInput.ExclusiveStartKey = map[string]*dynamodb.AttributeValue{
			"signature_id": {
				S: nextKey,
			},
			"signature_project_id": {
				S: &projectID,
			},
		}
	}

	var signatures []*models.Signature
	var lastEvaluatedKey string

	// Loop until we have all the records
	for ok := true; ok; ok = lastEvaluatedKey != "" {
		// Make the DynamoDB Query API call
		//log.Debugf("Running signature project company query using queryInput: %+v", queryInput)
		results, errQuery := repo.dynamoDBClient.Query(queryInput)
		if errQuery != nil {
			log.Warnf("error retrieving project signature ID for project: %s with company: %s, error: %v",
				projectID, companyID, errQuery)
			return nil, errQuery
		}

		log.Debugf("Signature project company query took: %v resulting in %d results",
			utils.FmtDuration(time.Since(queryStartTime)), len(results.Items))

		// Convert the list of DB models to a list of response models
		signatureList, modelErr := repo.buildProjectSignatureModels(results, projectID, LoadACLDetails)
		if modelErr != nil {
			log.Warnf("error converting DB model to response model for signatures with project %s with company: %s, error: %v",
				projectID, companyID, modelErr)
			return nil, modelErr
		}

		// Add to the signatures response model to the list
		signatures = append(signatures, signatureList...)

		// log.Debugf("LastEvaluatedKey: %+v", results.LastEvaluatedKey["signature_id"])
		if results.LastEvaluatedKey["signature_id"] != nil {
			lastEvaluatedKey = *results.LastEvaluatedKey["signature_id"].S
			queryInput.ExclusiveStartKey = map[string]*dynamodb.AttributeValue{
				"signature_id": {
					S: aws.String(lastEvaluatedKey),
				},
				"signature_project_id": {
					S: &projectID,
				},
			}
		} else {
			lastEvaluatedKey = ""
		}

		if int64(len(signatures)) >= pageSize {
			break
		}
	}

	// How many total records do we have - may not be up-to-date as this value is updated only periodically
	describeTableInput := &dynamodb.DescribeTableInput{
		TableName: &tableName,
	}
	describeTableResult, err := repo.dynamoDBClient.DescribeTable(describeTableInput)
	if err != nil {
		log.Warnf("error retrieving total record count for project: %s, error: %v", projectID, err)
		return nil, err
	}

	// Meta-data for the response
	totalCount := *describeTableResult.Table.ItemCount

	return &models.Signatures{
		ProjectID:      projectID,
		ResultCount:    int64(len(signatures)),
		TotalCount:     totalCount,
		LastKeyScanned: lastEvaluatedKey,
		Signatures:     signatures,
	}, nil
}

// Get project signatures with no pagination
func (repo repository) ProjectSignatures(projectID string) (*models.Signatures, error) {

	// The table we're interested in
	tableName := fmt.Sprintf("cla-%s-signatures", repo.stage)

	indexName := projIndexName

	// This is the key we want to match
	condition := expression.Key("signature_project_id").Equal(expression.Value(projectID))

	builder := expression.NewBuilder().WithProjection(buildProjection())
	var filter expression.ConditionBuilder
	var filterAdded bool

	// Filter condition to cater for approved and signed signatures
	signatureApprovedExpression := expression.Name("signature_approved").Equal(expression.Value(true))
	filter = addConditionToFilter(filter, signatureApprovedExpression, &filterAdded)

	signatureSignedExpression := expression.Name("signature_signed").Equal(expression.Value(true))
	filter = addConditionToFilter(filter, signatureSignedExpression, &filterAdded)

	if filterAdded {
		builder = builder.WithFilter(filter)
	}
	builder = builder.WithKeyCondition(condition)

	// Use the nice builder to create the expression
	expr, err := builder.Build()
	if err != nil {
		log.Warnf("error building expression for project signature query, projectID: %s, error: %v",
			projectID, err)
		return nil, err
	}

	// Assemble the query input parameters
	queryInput := &dynamodb.QueryInput{
		ExpressionAttributeNames:  expr.Names(),
		ExpressionAttributeValues: expr.Values(),
		KeyConditionExpression:    expr.KeyCondition(),
		ProjectionExpression:      expr.Projection(),
		FilterExpression:          expr.Filter(),
		TableName:                 aws.String(tableName),
		IndexName:                 aws.String(indexName), // Name of a secondary index to scan
	}

	results, errQuery := repo.dynamoDBClient.Query(queryInput)

	if errQuery != nil {
		log.Warnf("error retrieving project signature ID for project: %s, error: %v",
			projectID, errQuery)
		return nil, errQuery
	}

	// Convert the list of DB models to a list of response models
<<<<<<< HEAD
	signatures, modelErr := repo.buildProjectSignatureModels(results, projectID, LoadACLDetails)
=======
	sigs, modelErr := repo.buildProjectSignatureModels(results, projectID)
>>>>>>> 455d4937
	if modelErr != nil {
		log.Warnf("error converting DB model to response model for signatures with project %s, error: %v",
			projectID, modelErr)
		return nil, modelErr
	}

	return &models.Signatures{
		ProjectID:  projectID,
		Signatures: sigs,
	}, nil
}

func (repo repository) InvalidateProjectRecord(signatureID string, projectName string) error {
	// Update project signatures for signature_approved and notes attributes
	signatureTableName := fmt.Sprintf("cla-%s-signatures", repo.stage)

	expressionAttributeNames := map[string]*string{}
	expressionAttributeValues := map[string]*dynamodb.AttributeValue{}
	updateExpression := "SET "

	expressionAttributeNames["#A"] = aws.String("signature_approved")
	expressionAttributeValues[":a"] = &dynamodb.AttributeValue{BOOL: aws.Bool(false)}
	updateExpression = updateExpression + " #A = :a,"

	expressionAttributeNames["#S"] = aws.String("note")
	note := fmt.Sprintf("Signature invalidated (approved set to false) due to CLA Group/Project: %s deletion", projectName)
	expressionAttributeValues[":s"] = &dynamodb.AttributeValue{S: aws.String(note)}
	updateExpression = updateExpression + " #S = :s"

	input := &dynamodb.UpdateItemInput{
		Key: map[string]*dynamodb.AttributeValue{
			"signature_id": {
				S: aws.String(signatureID),
			},
		},
		ExpressionAttributeNames:  expressionAttributeNames,
		ExpressionAttributeValues: expressionAttributeValues,
		UpdateExpression:          &updateExpression,
		TableName:                 aws.String(signatureTableName),
	}

	_, updateErr := repo.dynamoDBClient.UpdateItem(input)
	if updateErr != nil {
		log.Warnf("error updating signature_approved for signature_id : %s error : %v ", signatureID, updateErr)
		return updateErr
	}

	return nil
}

// GetProjectCompanyEmployeeSignatures returns a list of employee signatures for the specified project and specified company
func (repo repository) GetProjectCompanyEmployeeSignatures(params signatures.GetProjectCompanyEmployeeSignaturesParams, pageSize int64) (*models.Signatures, error) {

	queryStartTime := time.Now()

	// The table we're interested in
	tableName := fmt.Sprintf("cla-%s-signatures", repo.stage)

	// This is the keys we want to match
	condition := expression.Key("signature_project_id").Equal(expression.Value(params.ProjectID))
	filter := expression.Name("signature_user_ccla_company_id").Equal(expression.Value(params.CompanyID))

	// Use the nice builder to create the expression
	expr, err := expression.NewBuilder().WithKeyCondition(condition).WithFilter(filter).WithProjection(buildProjection()).Build()
	if err != nil {
		log.Warnf("error building expression for project signature ID query, project: %s, error: %v",
			params.ProjectID, err)
		return nil, err
	}

	// Assemble the query input parameters
	queryInput := &dynamodb.QueryInput{
		ExpressionAttributeNames:  expr.Names(),
		ExpressionAttributeValues: expr.Values(),
		KeyConditionExpression:    expr.KeyCondition(),
		FilterExpression:          expr.Filter(),
		ProjectionExpression:      expr.Projection(),
		TableName:                 aws.String(tableName),
		IndexName:                 aws.String("project-signature-index"), // Name of a secondary index to scan
	}

	// If we have the next key, set the exclusive start key value
	if params.NextKey != nil {
		log.Debugf("Received a nextKey, value: %s", *params.NextKey)
		// The primary key of the first item that this operation will evaluate.
		// and the query key (if not the same)
		queryInput.ExclusiveStartKey = map[string]*dynamodb.AttributeValue{
			"signature_id": {
				S: params.NextKey,
			},
			"signature_project_id": {
				S: &params.ProjectID,
			},
		}
	}

	signatures := make([]*models.Signature, 0)
	var lastEvaluatedKey string

	// Loop until we have all the records
	for ok := true; ok; ok = lastEvaluatedKey != "" {
		// Make the DynamoDB Query API call
		//log.Debugf("Running signature project company query using queryInput: %+v", queryInput)
		results, errQuery := repo.dynamoDBClient.Query(queryInput)
		if errQuery != nil {
			log.Warnf("error retrieving project company employee signature ID for project: %s with company: %s, error: %v",
				params.ProjectID, params.CompanyID, errQuery)
			return nil, errQuery
		}

		log.Debugf("Signature project company employee query took: %v resulting in %d results",
			utils.FmtDuration(time.Since(queryStartTime)), len(results.Items))

		// Convert the list of DB models to a list of response models
		signatureList, modelErr := repo.buildProjectSignatureModels(results, params.ProjectID, LoadACLDetails)
		if modelErr != nil {
			log.Warnf("error converting DB model to response model for employee signatures with project %s with company: %s, error: %v",
				params.ProjectID, params.CompanyID, modelErr)
			return nil, modelErr
		}

		// Add to the signatures response model to the list
		signatures = append(signatures, signatureList...)

		// log.Debugf("LastEvaluatedKey: %+v", results.LastEvaluatedKey["signature_id"])
		if results.LastEvaluatedKey["signature_id"] != nil {
			lastEvaluatedKey = *results.LastEvaluatedKey["signature_id"].S
			queryInput.ExclusiveStartKey = results.LastEvaluatedKey
		} else {
			lastEvaluatedKey = ""
		}

		if int64(len(signatures)) >= pageSize {
			break
		}
	}

	// How many total records do we have - may not be up-to-date as this value is updated only periodically
	describeTableInput := &dynamodb.DescribeTableInput{
		TableName: &tableName,
	}
	describeTableResult, err := repo.dynamoDBClient.DescribeTable(describeTableInput)
	if err != nil {
		log.Warnf("error retrieving total record count for project: %s, error: %v", params.ProjectID, err)
		return nil, err
	}

	// Meta-data for the response
	totalCount := *describeTableResult.Table.ItemCount
	if int64(len(signatures)) > pageSize {
		signatures = signatures[0:pageSize]
		lastEvaluatedKey = signatures[pageSize-1].SignatureID
	}

	return &models.Signatures{
		ProjectID:      params.ProjectID,
		ResultCount:    int64(len(signatures)),
		TotalCount:     totalCount,
		LastKeyScanned: lastEvaluatedKey,
		Signatures:     signatures,
	}, nil
}

// GetCompanySignatures returns a list of company signatures for the specified company
func (repo repository) GetCompanySignatures(params signatures.GetCompanySignaturesParams, pageSize int64, loadACL bool) (*models.Signatures, error) {

	queryStartTime := time.Now()

	// The table we're interested in
	tableName := fmt.Sprintf("cla-%s-signatures", repo.stage)

	// This is the keys we want to match
	condition := expression.Key("signature_reference_id").Equal(expression.Value(params.CompanyID))

	// Check for approved signatures
	filter := expression.Name("signature_approved").Equal(expression.Value(aws.Bool(true))).
		And(expression.Name("signature_signed").Equal(expression.Value(aws.Bool(true))))

	if params.SignatureType != nil {
		filter = filter.And(expression.Name("signature_type").Equal(expression.Value(*params.SignatureType)))
	}

	// Use the nice builder to create the expression
	expr, err := expression.NewBuilder().WithKeyCondition(condition).WithFilter(filter).WithProjection(buildProjection()).Build()
	if err != nil {
		log.Warnf("error building expression for company signature query, companyID: %s, error: %v",
			params.CompanyID, err)
		return nil, err
	}

	// Assemble the query input parameters
	queryInput := &dynamodb.QueryInput{
		ExpressionAttributeNames:  expr.Names(),
		ExpressionAttributeValues: expr.Values(),
		KeyConditionExpression:    expr.KeyCondition(),
		FilterExpression:          expr.Filter(),
		ProjectionExpression:      expr.Projection(),
		TableName:                 aws.String(tableName),
		IndexName:                 aws.String("reference-signature-index"), // Name of a secondary index to scan
		//Limit:                     aws.Int64(pageSize),                   // The maximum number of items to evaluate (not necessarily the number of matching items)
	}

	// If we have the next key, set the exclusive start key value
	if params.NextKey != nil {
		log.Debugf("Received a nextKey, value: %s", *params.NextKey)
		// The primary key of the first item that this operation will evaluate.
		// and the query key (if not the same)
		queryInput.ExclusiveStartKey = map[string]*dynamodb.AttributeValue{
			"signature_id": {
				S: params.NextKey,
			},
			"signature_reference_id": {
				S: &params.CompanyID,
			},
		}
	}

	signatures := make([]*models.Signature, 0)
	var lastEvaluatedKey string

	// Loop until we have all the records
	for ok := true; ok; ok = lastEvaluatedKey != "" {
		// Make the DynamoDB Query API call
		//log.Debugf("Running signature project company query using queryInput: %+v", queryInput)
		results, errQuery := repo.dynamoDBClient.Query(queryInput)
		if errQuery != nil {
			log.Warnf("error retrieving company signature ID for company: %s with company: %s, error: %v",
				params.CompanyID, params.CompanyID, errQuery)
			return nil, errQuery
		}

		log.Debugf("Signature company query took: %v resulting in %d results",
			utils.FmtDuration(time.Since(queryStartTime)), len(results.Items))

		// Convert the list of DB models to a list of response models
		signatureList, modelErr := repo.buildProjectSignatureModels(results, "", loadACL)
		if modelErr != nil {
			log.Warnf("error converting DB model to response model for signatures with company: %s, error: %v",
				params.CompanyID, modelErr)
			return nil, modelErr
		}

		// Add to the signatures response model to the list
		signatures = append(signatures, signatureList...)

		// log.Debugf("LastEvaluatedKey: %+v", results.LastEvaluatedKey["signature_id"])
		if results.LastEvaluatedKey["signature_id"] != nil {
			lastEvaluatedKey = *results.LastEvaluatedKey["signature_id"].S
			queryInput.ExclusiveStartKey = results.LastEvaluatedKey
		} else {
			lastEvaluatedKey = ""
		}

		if int64(len(signatures)) >= pageSize {
			break
		}
	}

	// How many total records do we have - may not be up-to-date as this value is updated only periodically
	describeTableInput := &dynamodb.DescribeTableInput{
		TableName: &tableName,
	}
	describeTableResult, err := repo.dynamoDBClient.DescribeTable(describeTableInput)
	if err != nil {
		log.Warnf("error retrieving total record count for company: %s/%s, error: %v",
			params.CompanyID, *params.CompanyName, err)
		return nil, err
	}
	if int64(len(signatures)) > pageSize {
		signatures = signatures[0:pageSize]
		lastEvaluatedKey = signatures[pageSize-1].SignatureID
	}

	// Meta-data for the response
	totalCount := *describeTableResult.Table.ItemCount

	return &models.Signatures{
		ProjectID:      "",
		ResultCount:    int64(len(signatures)),
		TotalCount:     totalCount,
		LastKeyScanned: lastEvaluatedKey,
		Signatures:     signatures,
	}, nil
}

// GetUserSignatures returns a list of user signatures for the specified user
func (repo repository) GetUserSignatures(params signatures.GetUserSignaturesParams, pageSize int64) (*models.Signatures, error) {

	queryStartTime := time.Now()

	// The table we're interested in
	tableName := fmt.Sprintf("cla-%s-signatures", repo.stage)

	// This is the keys we want to match
	condition := expression.Key("signature_reference_id").Equal(expression.Value(params.UserID))

	// Use the nice builder to create the expression
	expr, err := expression.NewBuilder().WithKeyCondition(condition).WithProjection(buildProjection()).Build()
	if err != nil {
		log.Warnf("error building expression for user signature query, userID: %s, error: %v",
			params.UserID, err)
		return nil, err
	}

	// Assemble the query input parameters
	queryInput := &dynamodb.QueryInput{
		ExpressionAttributeNames:  expr.Names(),
		ExpressionAttributeValues: expr.Values(),
		KeyConditionExpression:    expr.KeyCondition(),
		FilterExpression:          expr.Filter(),
		ProjectionExpression:      expr.Projection(),
		TableName:                 aws.String(tableName),
		IndexName:                 aws.String("reference-signature-index"), // Name of a secondary index to scan
		Limit:                     aws.Int64(pageSize),                     // The maximum number of items to evaluate (not necessarily the number of matching items)
	}

	// If we have the next key, set the exclusive start key value
	if params.NextKey != nil {
		log.Debugf("Received a nextKey, value: %s", *params.NextKey)
		// The primary key of the first item that this operation will evaluate.
		// and the query key (if not the same)
		queryInput.ExclusiveStartKey = map[string]*dynamodb.AttributeValue{
			"signature_id": {
				S: params.NextKey,
			},
			"signature_reference_id": {
				S: &params.UserID,
			},
		}
	}

	signatures := make([]*models.Signature, 0)
	var lastEvaluatedKey string

	// Loop until we have all the records
	for ok := true; ok; ok = lastEvaluatedKey != "" {
		// Make the DynamoDB Query API call
		results, errQuery := repo.dynamoDBClient.Query(queryInput)
		if errQuery != nil {
			log.Warnf("error retrieving user signatures for user: %s/%s, error: %v",
				params.UserID, *params.UserName, errQuery)
			return nil, errQuery
		}

		log.Debugf("Signature user query took: %v resulting in %d results",
			utils.FmtDuration(time.Since(queryStartTime)), len(results.Items))

		// Convert the list of DB models to a list of response models
		signatureList, modelErr := repo.buildProjectSignatureModels(results, "", LoadACLDetails)
		if modelErr != nil {
			log.Warnf("error converting DB model to response model for signatures for user %s/%s, error: %v",
				params.UserID, *params.UserName, modelErr)
			return nil, modelErr
		}

		// Add to the signatures response model to the list
		signatures = append(signatures, signatureList...)

		// log.Debugf("LastEvaluatedKey: %+v", results.LastEvaluatedKey["signature_id"])
		if results.LastEvaluatedKey["signature_id"] != nil {
			lastEvaluatedKey = *results.LastEvaluatedKey["signature_id"].S
			queryInput.ExclusiveStartKey = results.LastEvaluatedKey
		} else {
			lastEvaluatedKey = ""
		}

		if int64(len(signatures)) >= pageSize {
			break
		}
	}

	// How many total records do we have - may not be up-to-date as this value is updated only periodically
	describeTableInput := &dynamodb.DescribeTableInput{
		TableName: &tableName,
	}
	describeTableResult, err := repo.dynamoDBClient.DescribeTable(describeTableInput)
	if err != nil {
		log.Warnf("error retrieving total record count for user: %s/%s, error: %v",
			params.UserID, *params.UserName, err)
		return nil, err
	}

	// Meta-data for the response
	totalCount := *describeTableResult.Table.ItemCount

	return &models.Signatures{
		ProjectID:      "",
		ResultCount:    int64(len(signatures)),
		TotalCount:     totalCount,
		LastKeyScanned: lastEvaluatedKey,
		Signatures:     signatures,
	}, nil
}

func (repo repository) AddCLAManager(signatureID, claManagerID string) (*models.Signature, error) {
	aclEntries, err := repo.GetSignatureACL(signatureID)
	if err != nil {
		log.Warnf("unable to fetch signature by ID: %s, error: %+v", signatureID, err)
		return nil, err
	}

	if aclEntries == nil {
		log.Warnf("unable to fetch signature by ID: %s - record not found", signatureID)
		return nil, nil
	}

	for _, manager := range aclEntries {
		if claManagerID == manager {
			return nil, errors.New("manager already in signature ACL")
		}
	}

	aclEntries = append(aclEntries, claManagerID)

	_, now := utils.CurrentTime()

	input := &dynamodb.UpdateItemInput{
		Key: map[string]*dynamodb.AttributeValue{
			"signature_id": {
				S: aws.String(signatureID),
			},
		},
		ExpressionAttributeNames: map[string]*string{
			"#A": aws.String("signature_acl"),
			"#M": aws.String("date_modified"),
		},
		ExpressionAttributeValues: map[string]*dynamodb.AttributeValue{
			":a": {
				SS: aws.StringSlice(aclEntries),
			},
			":m": {
				S: aws.String(now),
			},
		},
		UpdateExpression: aws.String("SET #A = :a, #M = :m"),
		TableName:        aws.String(fmt.Sprintf("cla-%s-signatures", repo.stage)),
	}

	_, updateErr := repo.dynamoDBClient.UpdateItem(input)
	if updateErr != nil {
		log.Warnf("add CLA manager - unable to update request with new ACL entry of '%s' for signature ID: %s, error: %v",
			claManagerID, signatureID, updateErr)
		return nil, updateErr
	}

	// Load the updated document and return it
	sigModel, err := repo.GetSignature(signatureID)
	if err != nil {
		log.Warnf("unable to fetch signature by ID: %s - record not found", signatureID)
		return nil, err
	}

	return sigModel, nil
}

func (repo repository) RemoveCLAManager(signatureID, claManagerID string) (*models.Signature, error) {
	aclEntries, err := repo.GetSignatureACL(signatureID)
	if err != nil {
		log.Warnf("unable to fetch signature by ID: %s, error: %+v", signatureID, err)
		return nil, err
	}

	if aclEntries == nil {
		log.Warnf("unable to fetch signature by ID: %s - record not found", signatureID)
		return nil, nil
	}

	// A bit of logic to determine if the manager is listed and to build the new list without the specified manager
	found := false
	var updateEntries []string
	for _, manager := range aclEntries {
		if claManagerID == manager {
			found = true
		} else {
			updateEntries = append(updateEntries, manager)
		}
	}

	if !found {
		return nil, fmt.Errorf("manager ID: %s not found in signature ACL", claManagerID)
	}

	_, now := utils.CurrentTime()

	input := &dynamodb.UpdateItemInput{
		Key: map[string]*dynamodb.AttributeValue{
			"signature_id": {
				S: aws.String(signatureID),
			},
		},
		ExpressionAttributeNames: map[string]*string{
			"#A": aws.String("signature_acl"),
			"#M": aws.String("date_modified"),
		},
		ExpressionAttributeValues: map[string]*dynamodb.AttributeValue{
			":a": {
				SS: aws.StringSlice(updateEntries),
			},
			":m": {
				S: aws.String(now),
			},
		},
		UpdateExpression: aws.String("SET #A = :a, #M = :m"),
		TableName:        aws.String(fmt.Sprintf("cla-%s-signatures", repo.stage)),
	}

	_, updateErr := repo.dynamoDBClient.UpdateItem(input)
	if updateErr != nil {
		log.Warnf("remove CLA manager - unable to remove ACL entry of '%s' for signature ID: %s, error: %v",
			claManagerID, signatureID, updateErr)
		return nil, updateErr
	}

	// Load the updated document and return it
	sigModel, err := repo.GetSignature(signatureID)
	if err != nil {
		log.Warnf("unable to fetch signature by ID: %s - record not found", signatureID)
		return nil, err
	}

	return sigModel, nil
}

// buildProjectSignatureModels converts the response model into a response data model
func (repo repository) buildProjectSignatureModels(results *dynamodb.QueryOutput, projectID string, loadACLDetails bool) ([]*models.Signature, error) {
	var signatures []*models.Signature

	// The DB signature model
	var dbSignatures []ItemSignature

	err := dynamodbattribute.UnmarshalListOfMaps(results.Items, &dbSignatures)
	if err != nil {
		log.Warnf("error unmarshalling signatures from database for project: %s, error: %v",
			projectID, err)
		return nil, err
	}

	var wg sync.WaitGroup
	wg.Add(len(dbSignatures))
	for _, dbSignature := range dbSignatures {
		sig := &models.Signature{
			SignatureID:                 dbSignature.SignatureID,
			SignatureCreated:            dbSignature.DateCreated,
			SignatureModified:           dbSignature.DateModified,
			SignatureType:               dbSignature.SignatureType,
			SignatureReferenceID:        dbSignature.SignatureReferenceID,
			SignatureReferenceName:      dbSignature.SignatureReferenceName,
			SignatureReferenceNameLower: dbSignature.SignatureReferenceNameLower,
			SignatureSigned:             dbSignature.SignatureSigned,
			SignatureApproved:           dbSignature.SignatureApproved,
			Version:                     dbSignature.SignatureDocumentMajorVersion + "." + dbSignature.SignatureDocumentMinorVersion,
			SignatureReferenceType:      dbSignature.SignatureReferenceType,
			ProjectID:                   dbSignature.SignatureProjectID,
			Created:                     dbSignature.DateCreated,
			Modified:                    dbSignature.DateModified,
			EmailWhitelist:              dbSignature.EmailWhitelist,
			DomainWhitelist:             dbSignature.DomainWhitelist,
			GithubWhitelist:             dbSignature.GitHubWhitelist,
			GithubOrgWhitelist:          dbSignature.GitHubOrgWhitelist,
		}
		signatures = append(signatures, sig)
		go func(sigModel *models.Signature, signatureUserCompanyID string, sigACL []string) {
			defer wg.Done()
			var companyName = ""
			var userName = ""
			var userLFID = ""
			var userGHID = ""
			var swg sync.WaitGroup
			swg.Add(2)

			go func() {
				defer swg.Done()
				if sigModel.SignatureReferenceType == "user" {
					userModel, userErr := repo.usersRepo.GetUser(sigModel.SignatureReferenceID)
					if userErr != nil || userModel == nil {
						log.Warnf("unable to lookup user using id: %s, error: %v", sigModel.SignatureReferenceID, userErr)
					} else {
						userName = userModel.Username
						userLFID = userModel.LfUsername
						userGHID = userModel.GithubID
					}
					if signatureUserCompanyID != "" {
						dbCompanyModel, companyErr := repo.companyRepo.GetCompany(signatureUserCompanyID)
						if companyErr != nil {
							log.Warnf("unable to lookup company using id: %s, error: %v", signatureUserCompanyID, companyErr)
						} else {
							companyName = dbCompanyModel.CompanyName
						}
					}
				} else if sigModel.SignatureReferenceType == "company" {
					dbCompanyModel, companyErr := repo.companyRepo.GetCompany(sigModel.SignatureReferenceID)
					if companyErr != nil {
						log.Warnf("unable to lookup company using id: %s, error: %v", sigModel.SignatureReferenceID, companyErr)
					} else {
						companyName = dbCompanyModel.CompanyName
					}
				}
			}()

			var signatureACL []models.User
			go func() {
				defer swg.Done()
				for _, userName := range sigACL {
					if loadACLDetails {
						userModel, userErr := repo.usersRepo.GetUserByUserName(userName, true)
						if userErr != nil {
							log.Warnf("unable to lookup user using username: %s, error: %v", userName, userErr)
						} else {
							if userModel == nil {
								log.Warnf("User looking for username is null: %s for signature: %s", userName, sigModel.SignatureID)
							} else {
								signatureACL = append(signatureACL, *userModel)
							}
						}
					} else {
						signatureACL = append(signatureACL, models.User{LfUsername: userName})
					}
				}
			}()
			swg.Wait()
			sigModel.CompanyName = companyName
			sigModel.UserName = userName
			sigModel.UserLFID = userLFID
			sigModel.UserGHID = userGHID
			sigModel.SignatureACL = signatureACL
		}(sig, dbSignature.SignatureUserCompanyID, dbSignature.SignatureACL)
	}
	wg.Wait()
	return signatures, nil
}

// buildResponse is a helper function which converts a database model to a GitHub organization response model
func buildResponse(items []*dynamodb.AttributeValue) []models.GithubOrg {
	// Convert to a response model
	var orgs []models.GithubOrg
	for _, org := range items {
		selected := true
		orgs = append(orgs, models.GithubOrg{
			ID:       org.S,
			Selected: &selected,
		})
	}

	return orgs
}

// buildProject is a helper function to build a common set of projection/columns for the query
func buildProjection() expression.ProjectionBuilder {
	// These are the columns we want returned
	return expression.NamesList(
		expression.Name("signature_id"),
		expression.Name("date_created"),
		expression.Name("date_modified"),
		expression.Name("signature_acl"),
		expression.Name("signature_approved"),
		expression.Name("signature_document_major_version"),
		expression.Name("signature_document_minor_version"),
		expression.Name("signature_reference_id"),
		expression.Name("signature_reference_name"),       // Added to support simplified UX queries
		expression.Name("signature_reference_name_lower"), // Added to support case insensitive UX queries
		expression.Name("signature_project_id"),
		expression.Name("signature_reference_type"),       // user or company
		expression.Name("signature_signed"),               // T/F
		expression.Name("signature_type"),                 // ccla or cla
		expression.Name("signature_user_ccla_company_id"), // reference to the company
		expression.Name("email_whitelist"),
		expression.Name("domain_whitelist"),
		expression.Name("github_whitelist"),
		expression.Name("github_org_whitelist"),
	)
}

// buildSignatureACLProject is a helper function to build a signature ACL response/projection
func buildSignatureACLProjection() expression.ProjectionBuilder {
	// These are the columns we want returned
	return expression.NamesList(
		expression.Name("signature_id"),
		expression.Name("signature_acl"),
	)
}<|MERGE_RESOLUTION|>--- conflicted
+++ resolved
@@ -770,11 +770,7 @@
 	}
 
 	// Convert the list of DB models to a list of response models
-<<<<<<< HEAD
-	signatures, modelErr := repo.buildProjectSignatureModels(results, projectID, LoadACLDetails)
-=======
-	sigs, modelErr := repo.buildProjectSignatureModels(results, projectID)
->>>>>>> 455d4937
+	sigs, modelErr := repo.buildProjectSignatureModels(results, projectID, LoadACLDetails)
 	if modelErr != nil {
 		log.Warnf("error converting DB model to response model for signatures with project %s, error: %v",
 			projectID, modelErr)
