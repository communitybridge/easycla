// Copyright The Linux Foundation and each contributor to CommunityBridge.
// SPDX-License-Identifier: MIT

package gerrits

import (
	"errors"
	"fmt"
	"sort"

	"github.com/gofrs/uuid"

	"github.com/communitybridge/easycla/cla-backend-go/utils"

	"github.com/aws/aws-sdk-go/aws"

	"github.com/aws/aws-sdk-go/service/dynamodb/dynamodbattribute"
	"github.com/aws/aws-sdk-go/service/dynamodb/expression"

	"github.com/aws/aws-sdk-go/aws/session"

	"github.com/aws/aws-sdk-go/service/dynamodb"
	"github.com/communitybridge/easycla/cla-backend-go/gen/models"
	log "github.com/communitybridge/easycla/cla-backend-go/logging"
)

// errors
var (
	ErrGerritNotFound = errors.New("gerrit not found")
)

// Repository defines functions of Repositories
type Repository interface {
	GetClaGroupGerrits(projectID string, projectSFID *string) (*models.GerritList, error)
	DeleteGerrit(gerritID string) error
	GetGerrit(gerritID string) (*models.Gerrit, error)
	AddGerrit(input *models.Gerrit) (*models.Gerrit, error)

	ExistsByName(gerritName string) ([]*models.Gerrit, error)
}

// NewRepository create new Repository
func NewRepository(awsSession *session.Session, stage string) Repository {
	return &repo{
		stage:          stage,
		dynamoDBClient: dynamodb.New(awsSession),
	}
}

type repo struct {
	stage          string
	dynamoDBClient *dynamodb.DynamoDB
}

func (repo *repo) ExistsByName(gerritName string) ([]*models.Gerrit, error) {
	resultList := make([]*models.Gerrit, 0)
<<<<<<< HEAD
	var condition expression.KeyConditionBuilder
	tableName := fmt.Sprintf("cla-%s-gerrit-instances", repo.stage)

	// hashkey is gerrit-name
	indexName := "gerrit-name-index"

	builder := expression.NewBuilder().WithProjection(buildProjection())

	filter := expression.Name("gerrit_id").AttributeExists()
	condition = expression.Key("gerrit_name").Equal(expression.Value(gerritName))

	builder = builder.WithKeyCondition(condition).WithFilter(filter)
	// Use the nice builder to create the expression
	expr, err := builder.Build()
	if err != nil {
		return nil, err
	}

	// Assemble the query input parameters
	input := &dynamodb.QueryInput{
		ExpressionAttributeNames:  expr.Names(),
		ExpressionAttributeValues: expr.Values(),
		KeyConditionExpression:    expr.KeyCondition(),
		ProjectionExpression:      expr.Projection(),
		FilterExpression:          expr.Filter(),
		TableName:                 aws.String(tableName),
		IndexName:                 aws.String(indexName),
		ScanIndexForward:          aws.Bool(false),
	}

	for {
		results, errQuery := repo.dynamoDBClient.Query(input)
		if errQuery != nil {
			log.Warnf("error retrieving Gerrit. error = %s", errQuery.Error())
			return nil, errQuery
=======
	tableName := fmt.Sprintf("cla-%s-gerrit-instances", repo.stage)
	filter := expression.Name("gerrit_name").Equal(expression.Value(gerritName))

	expr, err := expression.NewBuilder().WithFilter(filter).Build()
	if err != nil {
		log.Warnf("error building expression for gerrit instances scan, error: %v", err)
		return nil, err
	}
	// Assemble the query input parameters
	scanInput := &dynamodb.ScanInput{
		ExpressionAttributeNames:  expr.Names(),
		ExpressionAttributeValues: expr.Values(),
		FilterExpression:          expr.Filter(),
		TableName:                 aws.String(tableName),
	}

	for {
		results, err := repo.dynamoDBClient.Scan(scanInput)
		if err != nil {
			log.Warnf("error retrieving gerrit instances, error: %v", err)
			return nil, err
>>>>>>> c8a06952
		}

		var gerrits []*Gerrit

		err = dynamodbattribute.UnmarshalListOfMaps(results.Items, &gerrits)
		if err != nil {
			log.Warnf("error unmarshalling gerrit from database. error: %v", err)
			return nil, err
		}

		for _, g := range gerrits {
			resultList = append(resultList, g.toModel())
		}

		if len(results.LastEvaluatedKey) != 0 {
<<<<<<< HEAD
			input.ExclusiveStartKey = results.LastEvaluatedKey
=======
			scanInput.ExclusiveStartKey = results.LastEvaluatedKey
>>>>>>> c8a06952
		} else {
			break
		}
	}
	sort.Slice(resultList, func(i, j int) bool {
		return resultList[i].GerritName < resultList[j].GerritName
	})
	return resultList, nil
}

func (repo repo) GetClaGroupGerrits(projectID string, projectSFID *string) (*models.GerritList, error) {
	resultList := make([]*models.Gerrit, 0)
	tableName := fmt.Sprintf("cla-%s-gerrit-instances", repo.stage)
	filter := expression.Name("project_id").Equal(expression.Value(projectID))
	if projectSFID != nil {
		filter = filter.And(expression.Name("project_sfid").Equal(expression.Value(*projectSFID)))
	}
	expr, err := expression.NewBuilder().WithFilter(filter).Build()
	if err != nil {
		log.Warnf("error building expression for gerrit instances scan, error: %v", err)
		return nil, err
	}
	// Assemble the query input parameters
	scanInput := &dynamodb.ScanInput{
		ExpressionAttributeNames:  expr.Names(),
		ExpressionAttributeValues: expr.Values(),
		FilterExpression:          expr.Filter(),
		TableName:                 aws.String(tableName),
	}

	for {
		results, err := repo.dynamoDBClient.Scan(scanInput)
		if err != nil {
			log.Warnf("error retrieving gerrit instances, error: %v", err)
			return nil, err
		}

		var gerrits []*Gerrit

		err = dynamodbattribute.UnmarshalListOfMaps(results.Items, &gerrits)
		if err != nil {
			log.Warnf("error unmarshalling gerrit from database. error: %v", err)
			return nil, err
		}

		for _, g := range gerrits {
			resultList = append(resultList, g.toModel())
		}

		if len(results.LastEvaluatedKey) != 0 {
			scanInput.ExclusiveStartKey = results.LastEvaluatedKey
		} else {
			break
		}
	}
	sort.Slice(resultList, func(i, j int) bool {
		return resultList[i].GerritName < resultList[j].GerritName
	})
	return &models.GerritList{List: resultList}, nil
}

func (repo *repo) DeleteGerrit(gerritID string) error {
	tableName := fmt.Sprintf("cla-%s-gerrit-instances", repo.stage)
	input := &dynamodb.DeleteItemInput{
		Key: map[string]*dynamodb.AttributeValue{
			"gerrit_id": {
				S: aws.String(gerritID),
			},
		},
		TableName: aws.String(tableName),
	}

	_, err := repo.dynamoDBClient.DeleteItem(input)
	if err != nil {
		log.Warnf("error updating gerrit repository : %s during delete project process ", gerritID)
		return err
	}
	return nil
}

func (repo *repo) GetGerrit(gerritID string) (*models.Gerrit, error) {
	tableName := fmt.Sprintf("cla-%s-gerrit-instances", repo.stage)
	input := &dynamodb.GetItemInput{
		Key: map[string]*dynamodb.AttributeValue{
			"gerrit_id": {
				S: aws.String(gerritID),
			},
		},
		TableName: aws.String(tableName),
	}

	result, err := repo.dynamoDBClient.GetItem(input)
	if err != nil {
		log.Warnf("error getting gerrit repository : %s. error = %s", gerritID, err)
		return nil, err
	}
	if len(result.Item) == 0 {
		return nil, ErrGerritNotFound
	}
	var gerrit Gerrit
	err = dynamodbattribute.UnmarshalMap(result.Item, &gerrit)
	if err != nil {
		log.Warnf("unable to read data from gerrit repository : %s. error = %s", gerritID, err)
		return nil, err
	}
	return gerrit.toModel(), nil
}

func (repo *repo) AddGerrit(input *models.Gerrit) (*models.Gerrit, error) {
	tableName := fmt.Sprintf("cla-%s-gerrit-instances", repo.stage)
	gerritID, err := uuid.NewV4()
	if err != nil {
		return nil, err
	}
	_, currentTime := utils.CurrentTime()
	gerrit := &Gerrit{
		DateCreated:   currentTime,
		DateModified:  currentTime,
		GerritID:      gerritID.String(),
		GerritName:    input.GerritName,
		GerritURL:     input.GerritURL.String(),
		GroupIDCcla:   input.GroupIDCcla,
		GroupIDIcla:   input.GroupIDIcla,
		GroupNameCcla: input.GroupNameCcla,
		GroupNameIcla: input.GroupNameIcla,
		ProjectID:     input.ProjectID,
		ProjectSFID:   input.ProjectSFID,
		Version:       input.Version,
	}
	av, err := dynamodbattribute.MarshalMap(gerrit)
	if err != nil {
		return nil, err
	}
	_, err = repo.dynamoDBClient.PutItem(&dynamodb.PutItemInput{
		Item:      av,
		TableName: aws.String(tableName),
	})
	if err != nil {
		log.Error("cannot put gerrit in dynamodb", err)
		return nil, err
	}
	return repo.GetGerrit(gerritID.String())
}

// buildProjection builds the query projection
func buildProjection() expression.ProjectionBuilder {
	// These are the columns we want returned
	return expression.NamesList(
		expression.Name("date_created"),
		expression.Name("date_modified"),
		expression.Name("gerrit_id"),
		expression.Name("gerrit_name"),
		expression.Name("gerrit_url"),
		expression.Name("group_id_ccla"),
		expression.Name("group_id_icla"),
		expression.Name("group_name_ccla"),
		expression.Name("group_name_icla"),
		expression.Name("project_id"),
		expression.Name("project_sfid"),
	)
}<|MERGE_RESOLUTION|>--- conflicted
+++ resolved
@@ -54,7 +54,7 @@
 
 func (repo *repo) ExistsByName(gerritName string) ([]*models.Gerrit, error) {
 	resultList := make([]*models.Gerrit, 0)
-<<<<<<< HEAD
+
 	var condition expression.KeyConditionBuilder
 	tableName := fmt.Sprintf("cla-%s-gerrit-instances", repo.stage)
 
@@ -90,29 +90,6 @@
 		if errQuery != nil {
 			log.Warnf("error retrieving Gerrit. error = %s", errQuery.Error())
 			return nil, errQuery
-=======
-	tableName := fmt.Sprintf("cla-%s-gerrit-instances", repo.stage)
-	filter := expression.Name("gerrit_name").Equal(expression.Value(gerritName))
-
-	expr, err := expression.NewBuilder().WithFilter(filter).Build()
-	if err != nil {
-		log.Warnf("error building expression for gerrit instances scan, error: %v", err)
-		return nil, err
-	}
-	// Assemble the query input parameters
-	scanInput := &dynamodb.ScanInput{
-		ExpressionAttributeNames:  expr.Names(),
-		ExpressionAttributeValues: expr.Values(),
-		FilterExpression:          expr.Filter(),
-		TableName:                 aws.String(tableName),
-	}
-
-	for {
-		results, err := repo.dynamoDBClient.Scan(scanInput)
-		if err != nil {
-			log.Warnf("error retrieving gerrit instances, error: %v", err)
-			return nil, err
->>>>>>> c8a06952
 		}
 
 		var gerrits []*Gerrit
@@ -128,11 +105,8 @@
 		}
 
 		if len(results.LastEvaluatedKey) != 0 {
-<<<<<<< HEAD
 			input.ExclusiveStartKey = results.LastEvaluatedKey
-=======
-			scanInput.ExclusiveStartKey = results.LastEvaluatedKey
->>>>>>> c8a06952
+
 		} else {
 			break
 		}
